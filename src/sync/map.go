--- conflicted
+++ resolved
@@ -61,12 +61,8 @@
 
 // readOnly is an immutable struct stored atomically in the Map.read field.
 type readOnly struct {
-<<<<<<< HEAD
-	m       map[interface{}]*entry
+	m map[any]*entry
 	// 当 diry 中的包含了某些不在 m 中的 key 时，amended 的值为 true.
-=======
-	m       map[any]*entry
->>>>>>> 4d2da994
 	amended bool // true if the dirty map contains some key not in m.
 }
 
@@ -110,12 +106,8 @@
 // Load returns the value stored in the map for a key, or nil if no
 // value is present.
 // The ok result indicates whether value was found in the map.
-<<<<<<< HEAD
-func (m *Map) Load(key interface{}) (value interface{}, ok bool) {
+func (m *Map) Load(key any) (value any, ok bool) {
 	// 先从 read 中找
-=======
-func (m *Map) Load(key any) (value any, ok bool) {
->>>>>>> 4d2da994
 	read, _ := m.read.Load().(readOnly)
 	e, ok := read.m[key]
 	// read 中没有但是 dirty 中可能有（amended 为 true）
@@ -156,13 +148,9 @@
 }
 
 // Store sets the value for a key.
-<<<<<<< HEAD
 // 1. read 中存在该 key，则通过 CAS 更新此 key 的 value
-func (m *Map) Store(key, value interface{}) {
+func (m *Map) Store(key, value any) {
 	// 先尝试在 read 里面查找，看该 key 是否已经存在
-=======
-func (m *Map) Store(key, value any) {
->>>>>>> 4d2da994
 	read, _ := m.read.Load().(readOnly)
 	// 如果存在就通过 tryStore() 更新 value，内部是通过 cas 进行更新的
 	// 如果 e 的状态（e.p 字段）为 expunged（表示 entry 被删除，且 dirty != nil，
@@ -188,10 +176,10 @@
 		}
 		// 使用原子操作存储值
 		e.storeLocked(&value)
-	} else if e, ok := m.dirty[key]; ok {	// m.dirty 存在这个键，更新
+	} else if e, ok := m.dirty[key]; ok { // m.dirty 存在这个键，更新
 		e.storeLocked(&value)
 	} else {
-		if !read.amended {	// 表明 dirty 中没有新数据，在 dirty 中增加第一个新键
+		if !read.amended { // 表明 dirty 中没有新数据，在 dirty 中增加第一个新键
 			// We're adding the first new key to the dirty map.
 			// Make sure it is allocated and mark the read-only map as incomplete.
 			// 把 read 中未删除的 key 复制到 dirty 中
@@ -339,13 +327,9 @@
 	m.LoadAndDelete(key)
 }
 
-<<<<<<< HEAD
 // 如果  p == nil || p == expunged，则返回 (nil, false)
 // 否则，通过 CAS 将 p 设置为 nil
-func (e *entry) delete() (value interface{}, ok bool) {
-=======
 func (e *entry) delete() (value any, ok bool) {
->>>>>>> 4d2da994
 	for {
 		p := atomic.LoadPointer(&e.p)
 		if p == nil || p == expunged {
