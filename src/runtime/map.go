// Copyright 2014 The Go Authors. All rights reserved.
// Use of this source code is governed by a BSD-style
// license that can be found in the LICENSE file.

package runtime

// This file contains the implementation of Go's map type.
//
// A map is just a hash table. The data is arranged
// into an array of buckets. Each bucket contains up to
// 8 key/elem pairs. The low-order bits of the hash are
// used to select a bucket. Each bucket contains a few
// high-order bits of each hash to distinguish the entries
// within a single bucket.
//
// If more than 8 keys hash to a bucket, we chain on
// extra buckets.
//
// When the hashtable grows, we allocate a new array
// of buckets twice as big. Buckets are incrementally
// copied from the old bucket array to the new bucket array.
//
// Map iterators walk through the array of buckets and
// return the keys in walk order (bucket #, then overflow
// chain order, then bucket index).  To maintain iteration
// semantics, we never move keys within their bucket (if
// we did, keys might be returned 0 or 2 times).  When
// growing the table, iterators remain iterating through the
// old table and must check the new table if the bucket
// they are iterating through has been moved ("evacuated")
// to the new table.

// Picking loadFactor: too large and we have lots of overflow
// buckets, too small and we waste a lot of space. I wrote
// a simple program to check some stats for different loads:
// (64-bit, 8 byte keys and elems)
//  loadFactor    %overflow  bytes/entry     hitprobe    missprobe
//        4.00         2.13        20.77         3.00         4.00
//        4.50         4.05        17.30         3.25         4.50
//        5.00         6.85        14.77         3.50         5.00
//        5.50        10.55        12.94         3.75         5.50
//        6.00        15.27        11.67         4.00         6.00
//        6.50        20.90        10.79         4.25         6.50
//        7.00        27.14        10.15         4.50         7.00
//        7.50        34.03         9.73         4.75         7.50
//        8.00        41.10         9.40         5.00         8.00
//
// %overflow   = percentage of buckets which have an overflow bucket
// bytes/entry = overhead bytes used per key/elem pair
// hitprobe    = # of entries to check when looking up a present key
// missprobe   = # of entries to check when looking up an absent key
//
// Keep in mind this data is for maximally loaded tables, i.e. just
// before the table grows. Typical tables will be somewhat less loaded.

import (
	"internal/abi"
	"internal/goarch"
	"runtime/internal/atomic"
	"runtime/internal/math"
	"unsafe"
)

const (
	// Maximum number of key/elem pairs a bucket can hold.
	bucketCntBits = 3
	// 一个桶中最多能装载的键值对（key-value）的个数为 8
	// 1 << 3 = 1 * 2^3 = 8
	bucketCnt = 1 << bucketCntBits

	// 触发扩容的装载因子为 13 / 2 = 6.5
	//
	// Maximum average load of a bucket that triggers growth is 6.5.
	// Represent as loadFactorNum/loadFactorDen, to allow integer math.
	loadFactorNum = 13
	loadFactorDen = 2

	//
	// 键和值超过 128 个字节，就会被转换为指针
	// Maximum key or elem size to keep inline (instead of mallocing per element).
	// Must fit in a uint8.
	// Fast versions cannot handle big elems - the cutoff size for
	// fast versions in cmd/compile/internal/gc/walk.go must be at most this elem.
	maxKeySize  = 128
	maxElemSize = 128

	// data offset should be the size of the bmap struct, but needs to be
	// aligned correctly. For amd64p32 this means 64-bit alignment
	// even though pointers are 32 bit.
	dataOffset = unsafe.Offsetof(struct {
		b bmap
		v int64
	}{}.v)

	// 每个桶（如果有溢出，则包含它的overflow的链桶）在搬迁完成状态（evacuated* states）下，
	// 要么会包含它所有的键值对，要么一个都不包含（但不包括调用 evacuate() 方法阶段，该方法调
	// 用只会在对 map 发起 write 时发生，在该阶段其他 goroutine 是无法查看该 map 的）。
	// 简单的说，桶里的数据要么一起搬走，要么一个都还未搬。
	//
	// tophash 除了放置正常的高 8 位 hash 值，还会存储一些特殊状态值（标志该 cell 的搬迁状态）。
	// 正常的 tophash 值，最小应该是 5，以下列出的就是一些特殊状态值。
	//
	// Possible tophash values. We reserve a few possibilities for special marks.
	// Each bucket (including its overflow buckets, if any) will have either all or none of its
	// entries in the evacuated* states (except during the evacuate() method, which only happens
	// during map writes and thus no one else can observe the map during that time).

	// 表示 cell 为空，并且比它高索引位的 cell 或者 overflows 中的 cell 都是空的。
	//（初始化bucket时，就是该状态）
	emptyRest      = 0 // this cell is empty, and there are no more non-empty cells at higher indexes or overflows.

	// 空的 cell，cell 已经被搬迁到新的 bucket
	emptyOne       = 1 // this cell is empty

	// 键值对已经搬迁完毕，key 在新 buckets 数组的前半部分
	evacuatedX     = 2 // key/elem is valid.  Entry has been evacuated to first half of larger table.

	// 键值对已经搬迁完毕，key 在新 buckets 数组的后半部分
	evacuatedY     = 3 // same as above, but evacuated to second half of larger table.

	// cell 为空，整个 bucket 已经搬迁完毕
	evacuatedEmpty = 4 // cell is empty, bucket is evacuated.

	// tophash 的最小正常值
	minTopHash     = 5 // minimum tophash for a normal filled cell.

	// flags
	// 可能有迭代器在使用 buckets
	iterator     = 1 // there may be an iterator using buckets

	// 可能有迭代器在使用 oldbuckets
	oldIterator  = 2 // there may be an iterator using oldbuckets

	// 有协程正在向 map 写人 key
	hashWriting  = 4 // a goroutine is writing to the map

	// 等量扩容
	sameSizeGrow = 8 // the current map growth is to a new map of the same size

	// 用于迭代器检查的bucket ID
	// sentinel bucket ID for iterator checks
	noCheck = 1<<(8*goarch.PtrSize) - 1
)

// isEmpty reports whether the given tophash array entry represents an empty bucket entry.
func isEmpty(x uint8) bool {
	return x <= emptyOne
}

// 参考自：https://mp.weixin.qq.com/s/q3qyc5uf3IMVt4KQD12IKQ
//
// map 的创建函数：
//				makemap
// map 的查找函数：
//				mapaccess1
//				mapaccess2
// map 的添加函数：
// 				mapassign
// map 的扩容函数：
// 				hashGrow
// 				growWork
//
// A header for a Go map.
type hmap struct {
	// count 代表哈希表中的元素个数，调用len(map)时，返回的就是该字段值。
	//
	// Note: the format of the hmap is also encoded in cmd/compile/internal/reflectdata/reflect.go.
	// Make sure this stays in sync with the compiler's definition.
	count int // # live cells == size of map.  Must be first (used by len() builtin)
	flags uint8

	// B 桶的数目是 2 的 B 次幂，因为选择桶使用的是与运算的方法
	B uint8 // log_2 of # of buckets (can hold up to loadFactor * 2^B items)

	// 使用的溢出桶的数量
	noverflow uint16 // approximate number of overflow buckets; see incrnoverflow for details

	// hash0 是哈希的种子，它能为哈希函数的结果引入随机性，这个值在创建哈希表时确定，
	// 并在调用哈希函数时作为参数传入
	hash0 uint32 // hash seed

	// buckets 桶的位置，实际类型为 []bmap
	buckets unsafe.Pointer // array of 2^B Buckets. may be nil if count==0.

	// oldbuckets 用于在扩容阶段保存旧桶的位置
	// 如果 oldbuckets == nil，则代表以及迁移完成
	// 判断函数为 growing()
	oldbuckets unsafe.Pointer // previous bucket array of half the size, non-nil only when growing

	// 记录渐进式扩容阶段下一个要迁移的旧桶编号
	// 何为渐进式？
	// 如果触发扩容，此时不会一次性把 kv 全部从旧桶迁移到新桶，而是当执行插入（包括修改）、删除操作时，
	// 对一部分 kv 进行迁移，这样就可以把迁移的时间分摊到多次 map 操作中，防止瞬间性能抖动
	// ps: 每次最多只会搬迁 2 个 bucket，迁移是否完成的判断依据是 oldbuckets 字段是否为空
	nevacuate uintptr // progress counter for evacuation (buckets less than this have been evacuated)

	// 指向一个 mapextra，mapextra 里面记录的是溢出桶的相关信息
	extra *mapextra // optional fields
}

// mapextra holds fields that are not present on all maps.
type mapextra struct {
	// If both key and elem do not contain pointers and are inline, then we mark bucket
	// type as containing no pointers. This avoids scanning such maps.
	// However, bmap.overflow is a pointer. In order to keep overflow buckets
	// alive, we store pointers to all overflow buckets in hmap.extra.overflow and hmap.extra.oldoverflow.
	// overflow and oldoverflow are only used if key and elem do not contain pointers.
	// overflow contains overflow buckets for hmap.buckets.
	// oldoverflow contains overflow buckets for hmap.oldbuckets.
	// The indirection allows to store a pointer to the slice in hiter.
	overflow    *[]*bmap
	oldoverflow *[]*bmap

	// 下个空闲溢出桶
	// nextOverflow holds a pointer to a free overflow bucket.
	nextOverflow *bmap
}

// bmap 是一个桶
// 编译期间会动态地创建一个新的结构：
// 来自 Go 语言设计与实现：
// " runtime.bmap 中的其他字段在运行时也都是通过计算内存地址的方式访问的，
// 所以它的定义中就不包含这些字段，不过我们能根据编译期间的 cmd/compile/internal/gc.bmap
// 函数重建它的结构 "
// 但是在 go 1.16 中没有找到这个函数，所以在其他博客找了这个结构体，如下：
//
// 			type bmap struct {
//  			topbits  [8]uint8
// 				keys     [8]keytype
//  			values   [8]valuetype
//  			pad      uintptr
//  			overflow uintptr
//			}
//
//
// 桶中存放 kv 的方式如下：
//
// 计算出的 hash 值的高八位为 tophash，用于在一个独立的桶中区别出键，低位用于选择桶
// 例如下面是一个计算出来的 hash：
// 10010111   001001.....101100001    01010
//	高 8 位							 低 5 位
//
// 当 B 等于 5 时，那么我们选择的哈希值低位也是 5 位，即 01010，它的十进制值为 10，代表 10 号桶。
// 再用哈希值的高 8 位，找到此 key 在桶中的位置
//
// 桶里面会最多装 8 个 key/value，这些 key 之所以会落入同一个桶，
// 是因为它们经过哈希计算后，哈希结果的低位是相同的，而多个 key 装入一个
// 桶就是 go 用来处理 hash 冲突的方式。
// 在桶内，会根据 key 的 hash 值的高 8 位作为 tophash，tophash 的作用
// 是在一个独立的桶中区别出键，可以在查找 key 时进行快速判断，原理如下：
// 在某个 bmap 里快速判等 key 时使用，若 hash 高八位不相等就不用进一步比
// 较 key 是否相等了，判断 key 是否相等会根据 key 的类型找到对应的 equal 函数，
// 然后调用函数拿到判等结果；而判断tophash就没那么复杂了
// 计算 tophash 的函数是：func tophash(hash uintptr) uint8
//
//
//  bmap 的结构图示：
//
//  	  0			1			2		  3			 4
//	+----------+----------+----------+----------+----------+
//  + tophash0 + tophash1 + tophash2 + tophash3 +   empty  + ...... 共 8 个 tophash
//  +----------+----------+----------+----------+----------+
//  + 					     key0                          +	0
//  +------------------------------------------------------+
//  +					     key1                          +	1
//  +------------------------------------------------------+
//  +                       ......                         +  所有的 key 放在一起
//  +------------------------------------------------------+
//  +						 key5						   +	5 ...
//  +------------------------------------------------------+
//  +						  空						   +	7
//  +------------------------------------------------------+
//  +						value0						   +	0
//  +------------------------------------------------------+
//  +						value1						   +	1
//  +------------------------------------------------------+
//  +						value2						   +	2
//  +------------------------------------------------------+
//  +						......						   + 所有的 value 放在一起
//  +------------------------------------------------------+
//  +						value5						   +	5...
//  +------------------------------------------------------+
//  +						 空						       +	7
//  +------------------------------------------------------+
//  +					   *overflow					   +
//  +------------------------------------------------------+
//
// 在8个键值对数据后面有一个overflow指针，因为桶中最多只能装 8 个键值对，如果有多余
// 的键值对落到了当前桶，那么就需要再构建一个桶（称为溢出桶），通过 overflow 指针链接起来。

// A bucket for a Go map.
type bmap struct {
	// tophash generally contains the top byte of the hash value
	// for each key in this bucket. If tophash[0] < minTopHash,
	// tophash[0] is a bucket evacuation state instead.
	tophash [bucketCnt]uint8
	// Followed by bucketCnt keys and then bucketCnt elems.
	// NOTE: packing all the keys together and then all the elems together makes the
	// code a bit more complicated than alternating key/elem/key/elem/... but it allows
	// us to eliminate padding which would be needed for, e.g., map[int64]int8.
	// Followed by an overflow pointer.
}

// A hash iteration structure.
// If you modify hiter, also change cmd/compile/internal/reflectdata/reflect.go
// and reflect/value.go to match the layout of this structure.
type hiter struct {
	key         unsafe.Pointer // Must be in first position.  Write nil to indicate iteration end (see cmd/compile/internal/walk/range.go).
	elem        unsafe.Pointer // Must be in second position (see cmd/compile/internal/walk/range.go).
	t           *maptype
	h           *hmap
	buckets     unsafe.Pointer // bucket ptr at hash_iter initialization time
	bptr        *bmap          // current bucket
	overflow    *[]*bmap       // keeps overflow buckets of hmap.buckets alive
	oldoverflow *[]*bmap       // keeps overflow buckets of hmap.oldbuckets alive
	startBucket uintptr        // bucket iteration started at
	offset      uint8          // intra-bucket offset to start from during iteration (should be big enough to hold bucketCnt-1)
	wrapped     bool           // already wrapped around from end of bucket array to beginning
	B           uint8
	i           uint8
	bucket      uintptr
	checkBucket uintptr
}

// bucketShift returns 1<<b, optimized for code generation.
func bucketShift(b uint8) uintptr {
	// Masking the shift amount allows overflow checks to be elided.
	return uintptr(1) << (b & (goarch.PtrSize*8 - 1))
}

// bucketMask returns 1<<b - 1, optimized for code generation.
func bucketMask(b uint8) uintptr {
	return bucketShift(b) - 1
}

// tophash calculates the tophash value for hash.
func tophash(hash uintptr) uint8 {
	top := uint8(hash >> (goarch.PtrSize*8 - 8))
	if top < minTopHash {
		top += minTopHash
	}
	return top
}

func evacuated(b *bmap) bool {
	h := b.tophash[0]
	return h > emptyOne && h < minTopHash
}

func (b *bmap) overflow(t *maptype) *bmap {
	return *(**bmap)(add(unsafe.Pointer(b), uintptr(t.bucketsize)-goarch.PtrSize))
}

func (b *bmap) setoverflow(t *maptype, ovf *bmap) {
	*(**bmap)(add(unsafe.Pointer(b), uintptr(t.bucketsize)-goarch.PtrSize)) = ovf
}

func (b *bmap) keys() unsafe.Pointer {
	return add(unsafe.Pointer(b), dataOffset)
}

// incrnoverflow increments h.noverflow.
// noverflow counts the number of overflow buckets.
// This is used to trigger same-size map growth.
// See also tooManyOverflowBuckets.
// To keep hmap small, noverflow is a uint16.
// When there are few buckets, noverflow is an exact count.
// When there are many buckets, noverflow is an approximate count.
func (h *hmap) incrnoverflow() {
	// We trigger same-size map growth if there are
	// as many overflow buckets as buckets.
	// We need to be able to count to 1<<h.B.
	if h.B < 16 {
		h.noverflow++
		return
	}
	// Increment with probability 1/(1<<(h.B-15)).
	// When we reach 1<<15 - 1, we will have approximately
	// as many overflow buckets as buckets.
	mask := uint32(1)<<(h.B-15) - 1
	// Example: if h.B == 18, then mask == 7,
	// and fastrand & 7 == 0 with probability 1/8.
	if fastrand()&mask == 0 {
		h.noverflow++
	}
}

func (h *hmap) newoverflow(t *maptype, b *bmap) *bmap {
	var ovf *bmap
	if h.extra != nil && h.extra.nextOverflow != nil {
		// We have preallocated overflow buckets available.
		// See makeBucketArray for more details.
		ovf = h.extra.nextOverflow
		if ovf.overflow(t) == nil {
			// We're not at the end of the preallocated overflow buckets. Bump the pointer.
			h.extra.nextOverflow = (*bmap)(add(unsafe.Pointer(ovf), uintptr(t.bucketsize)))
		} else {
			// This is the last preallocated overflow bucket.
			// Reset the overflow pointer on this bucket,
			// which was set to a non-nil sentinel value.
			ovf.setoverflow(t, nil)
			h.extra.nextOverflow = nil
		}
	} else {
		ovf = (*bmap)(newobject(t.bucket))
	}
	h.incrnoverflow()
	if t.bucket.ptrdata == 0 {
		h.createOverflow()
		*h.extra.overflow = append(*h.extra.overflow, ovf)
	}
	b.setoverflow(t, ovf)
	return ovf
}

func (h *hmap) createOverflow() {
	if h.extra == nil {
		h.extra = new(mapextra)
	}
	if h.extra.overflow == nil {
		h.extra.overflow = new([]*bmap)
	}
}

func makemap64(t *maptype, hint int64, h *hmap) *hmap {
	if int64(int(hint)) != hint {
		hint = 0
	}
	return makemap(t, int(hint), h)
}

// makemap_small implements Go map creation for make(map[k]v) and
// make(map[k]v, hint) when hint is known to be at most bucketCnt
// at compile time and the map needs to be allocated on the heap.
func makemap_small() *hmap {
	h := new(hmap)
	h.hash0 = fastrand()
	return h
}

// map 初始化的流程：
// 1. 入参校验，判断 key 的类型是否合法，必须为可比较类型
// 2. 底层调用 makemap 函数，计算得到合适的 B，map 容量最多可容纳 6.5 * 2^B 个元素，
// 	  6.5 为装载因子阈值常量。
// 装载因子的计算公式是：装载因子 = 填入表中的元素个数/散列表的长度，装载因子越大，说明空闲位置越少，冲突越多，散列表的性能会下降

// makemap implements Go map creation for make(map[k]v, hint).
// If the compiler has determined that the map or the first bucket
// can be created on the stack, h and/or bucket may be non-nil.
// If h != nil, the map can be created directly in h.
// If h.buckets != nil, bucket pointed to can be used as the first bucket.
func makemap(t *maptype, hint int, h *hmap) *hmap {
	//println("[make map] start...")
	// 1. 计算哈希占用的内存是否溢出或者超出能分配的最大值
	mem, overflow := math.MulUintptr(uintptr(hint), t.bucket.size)
	if overflow || mem > maxAlloc {
		hint = 0
	}
	//println("[make map] cap: ", hint, ", use mem: ", mem)
	//log.Printf("[make map] cap: %d, use mem: %d \n", hint, mem)

	// initialize Hmap
	if h == nil {
		h = new(hmap)
	}
	// 2. 调用 runtime.fastrand 获取一个随机的哈希种子
	h.hash0 = fastrand()

	// Find the size parameter B which will hold the requested # of elements.
	// For hint < 0 overLoadFactor returns false since hint < bucketCnt.
	B := uint8(0)

	// 3. 根据传入的 hint 计算出需要的最小需要的桶的数量
	for overLoadFactor(hint, B) {
		B++
	}
	//println("B is ", B)
	//log.Printf("B is %d, that mean the total bocket number is 2^B = %v \n", B, math2.Pow(2, float64(B)))
	h.B = B

	// 分配初始哈希表
	// 如果 B 为 0，那么 buckets 字段后续会在 mapassign（map 的添加函数） 方法中 lazily 分配
	//
	// allocate initial hash table
	// if B == 0, the buckets field is allocated lazily later (in mapassign)
	// If hint is large zeroing this memory could take a while.
	if h.B != 0 {
		var nextOverflow *bmap
		// 4. 使用 runtime.makeBucketArray 创建用于保存桶的数组
		// runtime.makeBucketArray 会根据传入的 B 计算出的需要创建的桶数量
		// 并在内存中分配一片连续的空间用于存储数据
		h.buckets, nextOverflow = makeBucketArray(t, h.B, nil)
		if nextOverflow != nil {
			h.extra = new(mapextra)
			h.extra.nextOverflow = nextOverflow
		}
	}

	return h
}

// makeBucket 为 map 创建用于保存 buckets 的数组。
// 当桶的数量小于 24 时，由于数据较少、使用溢出桶的可能性较低，会省略创建的过程以减少额外开销；
// 当桶的数量多于 24 时，会额外创建 2^B − 4 个溢出桶；
//
// makeBucketArray initializes a backing array for map buckets.
// 1<<b is the minimum number of buckets to allocate.
// dirtyalloc should either be nil or a bucket array previously
// allocated by makeBucketArray with the same t and b parameters.
// If dirtyalloc is nil a new backing array will be alloced and
// otherwise dirtyalloc will be cleared and reused as backing array.
func makeBucketArray(t *maptype, b uint8, dirtyalloc unsafe.Pointer) (buckets unsafe.Pointer, nextOverflow *bmap) {
	base := bucketShift(b)
	nbuckets := base
	// 对于小的 b 值（小于4），即桶的数量小于 16 时，使用溢出桶的可能性很小。
	// 对于此情况，就避免计算开销。
	// For small b, overflow buckets are unlikely.
	// Avoid the overhead of the calculation.
	if b >= 4 {
		// 当桶的数量大于等于 16 个时，正常情况下就会额外创建 2^(b-4) 个溢出桶
		// Add on the estimated number of overflow buckets
		// required to insert the median number of elements
		// used with this value of b.
		nbuckets += bucketShift(b - 4)
		sz := t.bucket.size * nbuckets
		up := roundupsize(sz)
		if up != sz {
			nbuckets = up / t.bucket.size
		}
	}

	// 这里，dirtyalloc 分两种情况。如果它为 nil，则会分配一个新的底层数组。
	// 如果它不为 nil，则它指向的是曾经分配过的底层数组，该底层数组是由之前同
	// 样的 t 和 b 参数通过 makeBucketArray 分配的，如果数组不为空，需要把
	// 该数组之前的数据清空并复用。
	if dirtyalloc == nil {
		buckets = newarray(t.bucket, int(nbuckets))
	} else {
		// dirtyalloc was previously generated by
		// the above newarray(t.bucket, int(nbuckets))
		// but may not be empty.
		buckets = dirtyalloc
		size := t.bucket.size * nbuckets
		if t.bucket.ptrdata != 0 {
			memclrHasPointers(buckets, size)
		} else {
			memclrNoHeapPointers(buckets, size)
		}
	}

	// 即 b 大于等于 4 的情况下，会预分配一些溢出桶。
	// 为了把跟踪这些溢出桶的开销降至最低，使用了以下约定：
	// 如果预分配的溢出桶的 overflow 指针为 nil，那么可以通过指针碰撞（bumping the pointer）获得更多可用桶。
	//（关于指针碰撞：假设内存是绝对规整的，所有用过的内存都放在一边，空闲的内存放在另一边，中间放着一个指针作为
	// 分界点的指示器，那所分配内存就仅仅是把那个指针向空闲空间那边挪动一段与对象大小相等的距离，这种分配方式称为“指针碰撞”）
	// 对于最后一个溢出桶，需要一个安全的非 nil 指针指向它。
	if base != nbuckets {
		// We preallocated some overflow buckets.
		// To keep the overhead of tracking these overflow buckets to a minimum,
		// we use the convention that if a preallocated overflow bucket's overflow
		// pointer is nil, then there are more available by bumping the pointer.
		// We need a safe non-nil pointer for the last overflow bucket; just use buckets.
		nextOverflow = (*bmap)(add(buckets, base*uintptr(t.bucketsize)))
		last := (*bmap)(add(buckets, (nbuckets-1)*uintptr(t.bucketsize)))
		last.setoverflow(t, (*bmap)(buckets))
	}
	return buckets, nextOverflow
}

// map 查找 key
//
// mapaccess1 returns a pointer to h[key].  Never returns nil, instead
// it will return a reference to the zero object for the elem type if
// the key is not in the map.
// NOTE: The returned pointer may keep the whole map live, so don't
// hold onto it for very long.
func mapaccess1(t *maptype, h *hmap, key unsafe.Pointer) unsafe.Pointer {
	if raceenabled && h != nil {
		callerpc := getcallerpc()
		pc := abi.FuncPCABIInternal(mapaccess1)
		racereadpc(unsafe.Pointer(h), callerpc, pc)
		raceReadObjectPC(t.key, key, callerpc, pc)
	}
	if msanenabled && h != nil {
		msanread(key, t.key.size)
	}

<<<<<<< HEAD
=======
	if asanenabled && h != nil {
		asanread(key, t.key.size)
	}

>>>>>>> 973c6d5d
	// 如果 map 为空或者元素个数为 0，返回零值
	if h == nil || h.count == 0 {
		if t.hashMightPanic() {
			t.hasher(key, 0) // see issue 23734
		}
		return unsafe.Pointer(&zeroVal[0])
	}

	// 写和读冲突，即并发操作
	if h.flags&hashWriting != 0 {
		throw("concurrent map read and map write")
	}

	// 计算哈希值，并且加入 hash0 引入随机性
	// 不同类型的 key，会使用不同的 hash 算法
	hash := t.hasher(key, uintptr(h.hash0))
	m := bucketMask(h.B)

	// b 就是 bucket 的地址
	b := (*bmap)(add(h.buckets, (hash&m)*uintptr(t.bucketsize)))
	// 如果 oldbuckets 不为空，那么证明 map 发生了扩容
	// 如果有扩容发生，老的 buckets 中的数据可能还未搬迁至新的 buckets 里
	// 所以需要先在老的 buckets 中找
	if c := h.oldbuckets; c != nil {
		if !h.sameSizeGrow() {
			// There used to be half as many buckets; mask down one more power of two.
			m >>= 1
		}
		oldb := (*bmap)(add(c, (hash&m)*uintptr(t.bucketsize)))
		if !evacuated(oldb) {
			b = oldb
		}
	}

	// 计算出当前 key 的高 8 位的 hash，也就是 tophash
	top := tophash(hash)
bucketloop:
	// 双重循环遍历：外层循环是从桶到溢出桶遍历；内层是桶中的 cell 遍历
	// 跳出循环的条件有三种：
	// 第一种是已经找到 key 值；
	// 第二种是当前桶再无溢出桶；
	// 第三种是当前桶中有 cell 位的 tophash 值是 emptyRest
	// 它代表此时的桶后面的 cell 还未利用，所以无需再继续遍历。

	// 前面已经通过 hash 值的低位确定是几号桶了，但是桶可能还连接着溢出桶，所以使用 for 循序
	// 来遍历该桶以及其连接的溢出桶
	for ; b != nil; b = b.overflow(t) {
		// 每个桶内最多存放 8 个 key/value，每个 kv 对应一个 tophash，所以
		// 遍历这 8 个 tophash 来查找 key
		for i := uintptr(0); i < bucketCnt; i++ {
			// tophash 不匹配
			if b.tophash[i] != top {
				// 如果是 emptyRest，代表此时的桶后面的 cell 还未利用，所以无需再继续遍历
				if b.tophash[i] == emptyRest {
					break bucketloop
				}
				// 继续查找
				continue
			}
			// 到这里说明找到了 key，得到 key 的地址
			k := add(unsafe.Pointer(b), dataOffset+i*uintptr(t.keysize))
			if t.indirectkey() {
				k = *((*unsafe.Pointer)(k))
			}
			// tophash 相同还需要判断 key 是否相等
			// 如果 key 也相同则代表找到了，返回
			// 如果 key 不相同，则进入下轮循环
			if t.key.equal(key, k) {
				e := add(unsafe.Pointer(b), dataOffset+bucketCnt*uintptr(t.keysize)+i*uintptr(t.elemsize))
				if t.indirectelem() {
					e = *((*unsafe.Pointer)(e))
				}
				return e
			}
		}
	}
	// 所有的 bucket 都未找到，则返回零值
	return unsafe.Pointer(&zeroVal[0])
}

func mapaccess2(t *maptype, h *hmap, key unsafe.Pointer) (unsafe.Pointer, bool) {
	if raceenabled && h != nil {
		callerpc := getcallerpc()
		pc := abi.FuncPCABIInternal(mapaccess2)
		racereadpc(unsafe.Pointer(h), callerpc, pc)
		raceReadObjectPC(t.key, key, callerpc, pc)
	}
	if msanenabled && h != nil {
		msanread(key, t.key.size)
	}
	if asanenabled && h != nil {
		asanread(key, t.key.size)
	}
	if h == nil || h.count == 0 {
		if t.hashMightPanic() {
			t.hasher(key, 0) // see issue 23734
		}
		return unsafe.Pointer(&zeroVal[0]), false
	}
	if h.flags&hashWriting != 0 {
		throw("concurrent map read and map write")
	}
	hash := t.hasher(key, uintptr(h.hash0))
	m := bucketMask(h.B)
	b := (*bmap)(add(h.buckets, (hash&m)*uintptr(t.bucketsize)))
	if c := h.oldbuckets; c != nil {
		if !h.sameSizeGrow() {
			// There used to be half as many buckets; mask down one more power of two.
			m >>= 1
		}
		oldb := (*bmap)(add(c, (hash&m)*uintptr(t.bucketsize)))
		if !evacuated(oldb) {
			b = oldb
		}
	}
	top := tophash(hash)
bucketloop:
	for ; b != nil; b = b.overflow(t) {
		for i := uintptr(0); i < bucketCnt; i++ {
			if b.tophash[i] != top {
				if b.tophash[i] == emptyRest {
					break bucketloop
				}
				continue
			}
			k := add(unsafe.Pointer(b), dataOffset+i*uintptr(t.keysize))
			if t.indirectkey() {
				k = *((*unsafe.Pointer)(k))
			}
			if t.key.equal(key, k) {
				e := add(unsafe.Pointer(b), dataOffset+bucketCnt*uintptr(t.keysize)+i*uintptr(t.elemsize))
				if t.indirectelem() {
					e = *((*unsafe.Pointer)(e))
				}
				return e, true
			}
		}
	}
	return unsafe.Pointer(&zeroVal[0]), false
}

// returns both key and elem. Used by map iterator
func mapaccessK(t *maptype, h *hmap, key unsafe.Pointer) (unsafe.Pointer, unsafe.Pointer) {
	if h == nil || h.count == 0 {
		return nil, nil
	}
	hash := t.hasher(key, uintptr(h.hash0))
	m := bucketMask(h.B)
	b := (*bmap)(add(h.buckets, (hash&m)*uintptr(t.bucketsize)))
	if c := h.oldbuckets; c != nil {
		if !h.sameSizeGrow() {
			// There used to be half as many buckets; mask down one more power of two.
			m >>= 1
		}
		oldb := (*bmap)(add(c, (hash&m)*uintptr(t.bucketsize)))
		if !evacuated(oldb) {
			b = oldb
		}
	}
	top := tophash(hash)
bucketloop:
	for ; b != nil; b = b.overflow(t) {
		for i := uintptr(0); i < bucketCnt; i++ {
			if b.tophash[i] != top {
				if b.tophash[i] == emptyRest {
					break bucketloop
				}
				continue
			}
			k := add(unsafe.Pointer(b), dataOffset+i*uintptr(t.keysize))
			if t.indirectkey() {
				k = *((*unsafe.Pointer)(k))
			}
			if t.key.equal(key, k) {
				e := add(unsafe.Pointer(b), dataOffset+bucketCnt*uintptr(t.keysize)+i*uintptr(t.elemsize))
				if t.indirectelem() {
					e = *((*unsafe.Pointer)(e))
				}
				return k, e
			}
		}
	}
	return nil, nil
}

func mapaccess1_fat(t *maptype, h *hmap, key, zero unsafe.Pointer) unsafe.Pointer {
	e := mapaccess1(t, h, key)
	if e == unsafe.Pointer(&zeroVal[0]) {
		return zero
	}
	return e
}

func mapaccess2_fat(t *maptype, h *hmap, key, zero unsafe.Pointer) (unsafe.Pointer, bool) {
	e := mapaccess1(t, h, key)
	if e == unsafe.Pointer(&zeroVal[0]) {
		return zero, false
	}
	return e, true
}

// map 的添加函数
// Like mapaccess, but allocates a slot for the key if it is not present in the map.
func mapassign(t *maptype, h *hmap, key unsafe.Pointer) unsafe.Pointer {
	//println("insert key into map...")
	// 如果 h 是空指针，赋值会引起 panic
	// 例如以下语句
	// var m map[string]int
	// m["k"] = 1
	if h == nil {
		panic(plainError("assignment to entry in nil map"))
	}
	if raceenabled {
		callerpc := getcallerpc()
		pc := abi.FuncPCABIInternal(mapassign)
		racewritepc(unsafe.Pointer(h), callerpc, pc)
		raceReadObjectPC(t.key, key, callerpc, pc)
	}
	if msanenabled {
		msanread(key, t.key.size)
	}

<<<<<<< HEAD
=======
	if asanenabled {
		asanread(key, t.key.size)
	}

>>>>>>> 973c6d5d
	// 有其他 goroutine 正在往 map 中写 key，会抛出以下错误
	if h.flags&hashWriting != 0 {
		throw("concurrent map writes")
	}

	// 通过 key 和哈希种子，算出对应哈希值
	hash := t.hasher(key, uintptr(h.hash0))
	//println("this key hash is ", hash)

	// 将 flags 的值与 hashWriting 做按位或运算
	// 因为在当前 goroutine 可能还未完成 key 的写入，再次调用 t.hasher 会发生 panic。
	// Set hashWriting after calling t.hasher, since t.hasher may panic,
	// in which case we have not actually done a write.
	h.flags ^= hashWriting

	if h.buckets == nil {
		h.buckets = newobject(t.bucket) // newarray(t.bucket, 1)
	}

again:
	// bucketMask 返回值是 2 的 B 次方减 1
	// 因此，通过 hash 值与 bucketMask 返回值做按位与操作，
	// 返回的在 buckets 数组中的第几号桶
	bucket := hash & bucketMask(h.B)
	//println("this key will store in bucket ", bucket)
	// 如果 map 正在搬迁（即 h.oldbuckets != nil）中,则同时进行搬迁工作
	// 这里涉及到了渐进式扩容这一概念，即扩容不是一次性迁移所有键，而是在其他
	// 操作中进行小部分迁移
	if h.growing() {
		//println("the map is growing!")
		growWork(t, h, bucket)
	}
	// 计算出上面求出的第几号 bucket 的内存位置
	b := (*bmap)(add(h.buckets, bucket*uintptr(t.bucketsize)))
	// 计算出 tophash
	top := tophash(hash)
	//println("this key's tophash is: ", top)

	// 是否当前 key 是否已经添加成功了，如果为 nil 则表示未成功
	var inserti *uint8
	var insertk unsafe.Pointer // key 的地址
	var elem unsafe.Pointer    // value 的地址
bucketloop:
	for {
		// 遍历桶中的 8 个 cell，找到一个空位插入
		for i := uintptr(0); i < bucketCnt; i++ {
			//println("cur bucket tophash is ", b.tophash[i])
			// 如果当前 cell 的 tophash 不等于当前 key 的 tophash
			if b.tophash[i] != top {
				//println("b.tophash[i] != top")
				// 如果 cell 位为空，那么就可以在对应位置进行插入
				if isEmpty(b.tophash[i]) && inserti == nil {
					inserti = &b.tophash[i] // 更新 inserti，表示已经添加成功
					insertk = add(unsafe.Pointer(b), dataOffset+i*uintptr(t.keysize))
					elem = add(unsafe.Pointer(b), dataOffset+bucketCnt*uintptr(t.keysize)+i*uintptr(t.elemsize))
				}
				// emptyRest 表示当前 cell 及之后都为空，此时已经找到空位了，
				// 所以没必要再遍历了
				if b.tophash[i] == emptyRest {
					break bucketloop
				}
				continue
			}
			// 第二种情况是 cell 位的 tophash 值和当前的 tophash 值相等
			k := add(unsafe.Pointer(b), dataOffset+i*uintptr(t.keysize))
			if t.indirectkey() {
				k = *((*unsafe.Pointer)(k))
			}
			// 即使当前 cell 位的 tophash 值相等，不一定它对应的 key 也是相等的，
			// 所以还要做一个 key 值判断，key 值不同则 continue 继续寻找空位
			if !t.key.equal(key, k) {
				//println("tophash equal but key not equal")
				continue
			}
			// 如果已经有该 key 了，就更新它
			// already have a mapping for key. Update it.
			if t.needkeyupdate() {
				//println("tophash equal and key equal, update the value")
				typedmemmove(t.key, k, key)
			}
			// 这里获取到了要插入 key 对应的 value 的内存地址
			elem = add(unsafe.Pointer(b), dataOffset+bucketCnt*uintptr(t.keysize)+i*uintptr(t.elemsize))
			// 如果顺利到这，就直接跳到 done 的结束逻辑中去
			goto done
		}
		//println("range this bucket over, not find empty cell to insert key, continue range overflow buckets")
		// 如果桶中的 8 个 cell 遍历完，还未找到对应的空 cell 或覆盖 cell，
		// 那么就进入它的溢出桶中去遍历
		ovf := b.overflow(t)
		// 如果连溢出桶中都没有找到合适的 cell，跳出循环
		if ovf == nil {
			//println("overflow buckets not find empty cell, need grow")
			break
		}
		b = ovf
	}

	// 在已有的桶和溢出桶中都未找到合适的 cell 供 key 写入，那么有可能会触发以下两种情况
	// 情况一：
	// 判断当前 map 的装载因子是否达到设定的 6.5 阈值，或者当前 map 的溢出桶数量是否过多。
	// 如果存在这两种情况之一，则进行扩容操作。
	// hashGrow() 实际并未完成扩容，对哈希表数据的搬迁（复制）操作是通过 growWork() 来完成的。
	// 重新跳入 again 逻辑，在进行完 growWork() 操作后，再次遍历新的桶。

	// Did not find mapping for key. Allocate new cell & add entry.

	// If we hit the max load factor or we have too many overflow buckets,
	// and we're not already in the middle of growing, start growing.
	if !h.growing() && (overLoadFactor(h.count+1, h.B) || tooManyOverflowBuckets(h.noverflow, h.B)) {
		hashGrow(t, h)
		goto again // Growing the table invalidates everything, so try again
	}

	// 情况二：
	// 在不满足情况一的条件下，会为当前桶再新建溢出桶，并将 tophash，
	// key 插入到新建溢出桶的对应内存的 0 号位置
	if inserti == nil {
		// The current bucket and all the overflow buckets connected to it are full, allocate a new one.
		newb := h.newoverflow(t, b)
		inserti = &newb.tophash[0]
		insertk = add(unsafe.Pointer(newb), dataOffset)
		elem = add(insertk, bucketCnt*uintptr(t.keysize))
	}

	// 在插入位置存入新的 key 和 value
	// store new key/elem at insert position
	if t.indirectkey() {
		kmem := newobject(t.key)
		*(*unsafe.Pointer)(insertk) = kmem
		insertk = kmem
	}
	if t.indirectelem() {
		vmem := newobject(t.elem)
		*(*unsafe.Pointer)(elem) = vmem
	}
	typedmemmove(t.key, insertk, key)
	*inserti = top
	// map 中的 key 数量 + 1
	h.count++

done:
	if h.flags&hashWriting == 0 {
		throw("concurrent map writes")
	}
	h.flags &^= hashWriting
	if t.indirectelem() {
		elem = *((*unsafe.Pointer)(elem))
	}
	return elem
}

func mapdelete(t *maptype, h *hmap, key unsafe.Pointer) {
	if raceenabled && h != nil {
		callerpc := getcallerpc()
		pc := abi.FuncPCABIInternal(mapdelete)
		racewritepc(unsafe.Pointer(h), callerpc, pc)
		raceReadObjectPC(t.key, key, callerpc, pc)
	}
	if msanenabled && h != nil {
		msanread(key, t.key.size)
	}
	if asanenabled && h != nil {
		asanread(key, t.key.size)
	}
	if h == nil || h.count == 0 {
		if t.hashMightPanic() {
			t.hasher(key, 0) // see issue 23734
		}
		return
	}
	if h.flags&hashWriting != 0 {
		throw("concurrent map writes")
	}

	hash := t.hasher(key, uintptr(h.hash0))

	// Set hashWriting after calling t.hasher, since t.hasher may panic,
	// in which case we have not actually done a write (delete).
	h.flags ^= hashWriting

	bucket := hash & bucketMask(h.B)
	if h.growing() {
		growWork(t, h, bucket)
	}
	b := (*bmap)(add(h.buckets, bucket*uintptr(t.bucketsize)))
	bOrig := b
	top := tophash(hash)
search:
	for ; b != nil; b = b.overflow(t) {
		for i := uintptr(0); i < bucketCnt; i++ {
			if b.tophash[i] != top {
				if b.tophash[i] == emptyRest {
					break search
				}
				continue
			}
			k := add(unsafe.Pointer(b), dataOffset+i*uintptr(t.keysize))
			k2 := k
			if t.indirectkey() {
				k2 = *((*unsafe.Pointer)(k2))
			}
			if !t.key.equal(key, k2) {
				continue
			}
			// Only clear key if there are pointers in it.
			if t.indirectkey() {
				*(*unsafe.Pointer)(k) = nil
			} else if t.key.ptrdata != 0 {
				memclrHasPointers(k, t.key.size)
			}
			e := add(unsafe.Pointer(b), dataOffset+bucketCnt*uintptr(t.keysize)+i*uintptr(t.elemsize))
			if t.indirectelem() {
				*(*unsafe.Pointer)(e) = nil
			} else if t.elem.ptrdata != 0 {
				memclrHasPointers(e, t.elem.size)
			} else {
				memclrNoHeapPointers(e, t.elem.size)
			}
			b.tophash[i] = emptyOne
			// If the bucket now ends in a bunch of emptyOne states,
			// change those to emptyRest states.
			// It would be nice to make this a separate function, but
			// for loops are not currently inlineable.
			if i == bucketCnt-1 {
				if b.overflow(t) != nil && b.overflow(t).tophash[0] != emptyRest {
					goto notLast
				}
			} else {
				if b.tophash[i+1] != emptyRest {
					goto notLast
				}
			}
			for {
				b.tophash[i] = emptyRest
				if i == 0 {
					if b == bOrig {
						break // beginning of initial bucket, we're done.
					}
					// Find previous bucket, continue at its last entry.
					c := b
					for b = bOrig; b.overflow(t) != c; b = b.overflow(t) {
					}
					i = bucketCnt - 1
				} else {
					i--
				}
				if b.tophash[i] != emptyOne {
					break
				}
			}
		notLast:
			h.count--
			// Reset the hash seed to make it more difficult for attackers to
			// repeatedly trigger hash collisions. See issue 25237.
			if h.count == 0 {
				h.hash0 = fastrand()
			}
			break search
		}
	}

	if h.flags&hashWriting == 0 {
		throw("concurrent map writes")
	}
	h.flags &^= hashWriting
}

// mapiterinit initializes the hiter struct used for ranging over maps.
// The hiter struct pointed to by 'it' is allocated on the stack
// by the compilers order pass or on the heap by reflect_mapiterinit.
// Both need to have zeroed hiter since the struct contains pointers.
func mapiterinit(t *maptype, h *hmap, it *hiter) {
	if raceenabled && h != nil {
		callerpc := getcallerpc()
		racereadpc(unsafe.Pointer(h), callerpc, abi.FuncPCABIInternal(mapiterinit))
	}

	it.t = t
	if h == nil || h.count == 0 {
		return
	}

	if unsafe.Sizeof(hiter{})/goarch.PtrSize != 12 {
		throw("hash_iter size incorrect") // see cmd/compile/internal/reflectdata/reflect.go
	}
	it.h = h

	// grab snapshot of bucket state
	it.B = h.B
	it.buckets = h.buckets
	if t.bucket.ptrdata == 0 {
		// Allocate the current slice and remember pointers to both current and old.
		// This preserves all relevant overflow buckets alive even if
		// the table grows and/or overflow buckets are added to the table
		// while we are iterating.
		h.createOverflow()
		it.overflow = h.extra.overflow
		it.oldoverflow = h.extra.oldoverflow
	}

	// decide where to start
	r := uintptr(fastrand())
	if h.B > 31-bucketCntBits {
		r += uintptr(fastrand()) << 31
	}
	it.startBucket = r & bucketMask(h.B)
	it.offset = uint8(r >> h.B & (bucketCnt - 1))

	// iterator state
	it.bucket = it.startBucket

	// Remember we have an iterator.
	// Can run concurrently with another mapiterinit().
	if old := h.flags; old&(iterator|oldIterator) != iterator|oldIterator {
		atomic.Or8(&h.flags, iterator|oldIterator)
	}

	mapiternext(it)
}

func mapiternext(it *hiter) {
	h := it.h
	if raceenabled {
		callerpc := getcallerpc()
		racereadpc(unsafe.Pointer(h), callerpc, abi.FuncPCABIInternal(mapiternext))
	}
	if h.flags&hashWriting != 0 {
		throw("concurrent map iteration and map write")
	}
	t := it.t
	bucket := it.bucket
	b := it.bptr
	i := it.i
	checkBucket := it.checkBucket

next:
	if b == nil {
		if bucket == it.startBucket && it.wrapped {
			// end of iteration
			it.key = nil
			it.elem = nil
			return
		}
		if h.growing() && it.B == h.B {
			// Iterator was started in the middle of a grow, and the grow isn't done yet.
			// If the bucket we're looking at hasn't been filled in yet (i.e. the old
			// bucket hasn't been evacuated) then we need to iterate through the old
			// bucket and only return the ones that will be migrated to this bucket.
			oldbucket := bucket & it.h.oldbucketmask()
			b = (*bmap)(add(h.oldbuckets, oldbucket*uintptr(t.bucketsize)))
			if !evacuated(b) {
				checkBucket = bucket
			} else {
				b = (*bmap)(add(it.buckets, bucket*uintptr(t.bucketsize)))
				checkBucket = noCheck
			}
		} else {
			b = (*bmap)(add(it.buckets, bucket*uintptr(t.bucketsize)))
			checkBucket = noCheck
		}
		bucket++
		if bucket == bucketShift(it.B) {
			bucket = 0
			it.wrapped = true
		}
		i = 0
	}
	for ; i < bucketCnt; i++ {
		offi := (i + it.offset) & (bucketCnt - 1)
		if isEmpty(b.tophash[offi]) || b.tophash[offi] == evacuatedEmpty {
			// TODO: emptyRest is hard to use here, as we start iterating
			// in the middle of a bucket. It's feasible, just tricky.
			continue
		}
		k := add(unsafe.Pointer(b), dataOffset+uintptr(offi)*uintptr(t.keysize))
		if t.indirectkey() {
			k = *((*unsafe.Pointer)(k))
		}
		e := add(unsafe.Pointer(b), dataOffset+bucketCnt*uintptr(t.keysize)+uintptr(offi)*uintptr(t.elemsize))
		if checkBucket != noCheck && !h.sameSizeGrow() {
			// Special case: iterator was started during a grow to a larger size
			// and the grow is not done yet. We're working on a bucket whose
			// oldbucket has not been evacuated yet. Or at least, it wasn't
			// evacuated when we started the bucket. So we're iterating
			// through the oldbucket, skipping any keys that will go
			// to the other new bucket (each oldbucket expands to two
			// buckets during a grow).
			if t.reflexivekey() || t.key.equal(k, k) {
				// If the item in the oldbucket is not destined for
				// the current new bucket in the iteration, skip it.
				hash := t.hasher(k, uintptr(h.hash0))
				if hash&bucketMask(it.B) != checkBucket {
					continue
				}
			} else {
				// Hash isn't repeatable if k != k (NaNs).  We need a
				// repeatable and randomish choice of which direction
				// to send NaNs during evacuation. We'll use the low
				// bit of tophash to decide which way NaNs go.
				// NOTE: this case is why we need two evacuate tophash
				// values, evacuatedX and evacuatedY, that differ in
				// their low bit.
				if checkBucket>>(it.B-1) != uintptr(b.tophash[offi]&1) {
					continue
				}
			}
		}
		if (b.tophash[offi] != evacuatedX && b.tophash[offi] != evacuatedY) ||
			!(t.reflexivekey() || t.key.equal(k, k)) {
			// This is the golden data, we can return it.
			// OR
			// key!=key, so the entry can't be deleted or updated, so we can just return it.
			// That's lucky for us because when key!=key we can't look it up successfully.
			it.key = k
			if t.indirectelem() {
				e = *((*unsafe.Pointer)(e))
			}
			it.elem = e
		} else {
			// The hash table has grown since the iterator was started.
			// The golden data for this key is now somewhere else.
			// Check the current hash table for the data.
			// This code handles the case where the key
			// has been deleted, updated, or deleted and reinserted.
			// NOTE: we need to regrab the key as it has potentially been
			// updated to an equal() but not identical key (e.g. +0.0 vs -0.0).
			rk, re := mapaccessK(t, h, k)
			if rk == nil {
				continue // key has been deleted
			}
			it.key = rk
			it.elem = re
		}
		it.bucket = bucket
		if it.bptr != b { // avoid unnecessary write barrier; see issue 14921
			it.bptr = b
		}
		it.i = i + 1
		it.checkBucket = checkBucket
		return
	}
	b = b.overflow(t)
	i = 0
	goto next
}

// mapclear deletes all keys from a map.
func mapclear(t *maptype, h *hmap) {
	if raceenabled && h != nil {
		callerpc := getcallerpc()
		pc := abi.FuncPCABIInternal(mapclear)
		racewritepc(unsafe.Pointer(h), callerpc, pc)
	}

	if h == nil || h.count == 0 {
		return
	}

	if h.flags&hashWriting != 0 {
		throw("concurrent map writes")
	}

	h.flags ^= hashWriting

	h.flags &^= sameSizeGrow
	h.oldbuckets = nil
	h.nevacuate = 0
	h.noverflow = 0
	h.count = 0

	// Reset the hash seed to make it more difficult for attackers to
	// repeatedly trigger hash collisions. See issue 25237.
	h.hash0 = fastrand()

	// Keep the mapextra allocation but clear any extra information.
	if h.extra != nil {
		*h.extra = mapextra{}
	}

	// makeBucketArray clears the memory pointed to by h.buckets
	// and recovers any overflow buckets by generating them
	// as if h.buckets was newly alloced.
	_, nextOverflow := makeBucketArray(t, h.B, h.buckets)
	if nextOverflow != nil {
		// If overflow buckets are created then h.extra
		// will have been allocated during initial bucket creation.
		h.extra.nextOverflow = nextOverflow
	}

	if h.flags&hashWriting == 0 {
		throw("concurrent map writes")
	}
	h.flags &^= hashWriting
}

// hashGrow() 函数实际上并没有真正地“搬迁”，它只是分配好了新的 buckets，并将老的 buckets
// 挂到了 hmap.oldbuckets 字段上。
func hashGrow(t *maptype, h *hmap) {
	// 扩容策略分以下两种情况：
	// 1. 判断已经达到装载因子的临界点，即元素个数 >= 桶（bucket）总数 * 6.5，
	//    这时候说明大部分的桶可能都快满了（即平均每个桶存储的键值对达到6.5个），
	//    如果插入新元素，有大概率需要挂在溢出桶（overflow bucket）上，判断
	//    函数为 overLoadFactor
	//
	// 2. 判断溢出桶是否太多，当桶总数 < 2 ^ 15 时，如果溢出桶总数 >= 桶总数，
	//	  则认为溢出桶过多。当桶总数 >= 2 ^ 15 时，直接与 2 ^ 15 比较，当溢出
	//	  桶总数 >= 2 ^ 15 时，即认为溢出桶太多了，判断函数：tooManyOverflowBuckets
	//
	//	  在某些场景下，比如不断的增删，这样会造成 overflow 的 bucket 数量增多，但负载因子
	//	  又不高，未达不到第 1 点的临界值，就不能触发扩容来缓解这种情况。这样会造成桶的使用率不高，
	//	  值存储得比较稀疏，查找插入效率会变得非常低，因此有了第 2 点判断指标。这就像是一座空城，房
	//	  子很多，但是住户很少，都分散了，找起人来很困难
	//
	// 两种情况官方采用了不同的解决方案
	//
	// 针对 1，将 B + 1（桶数量为 2 ^ B，B+1 则代表翻倍），新建一个 buckets 数组，
	// 新的 buckets 大小是原来的 2 倍，然后旧 buckets 数据搬迁到新的 buckets。该方法我们称之为增量扩容。
	//
	// 针对 2，并不扩大容量，buckets 数量维持不变，重新做一遍类似增量扩容的搬迁动作，把松散的键值对
	// 重新排列一次，把在 overflow bucket 中的 key 移动到 bucket 中来以使 bucket 的使用率
	// 更高，进而保证更快的存取。该方法我们称之为等量扩容。

	// If we've hit the load factor, get bigger.
	// Otherwise, there are too many overflow buckets,
	// so keep the same number of buckets and "grow" laterally.
	bigger := uint8(1)

	// 如果没有达到负载因子临界点，则设置为等量扩容
	if !overLoadFactor(h.count+1, h.B) {
		bigger = 0 // bigger 设置为 0
		h.flags |= sameSizeGrow
	}
	// 记录老 buckets 的位置
	oldbuckets := h.buckets
	// 分配一个新的数组用来存放新桶
	newbuckets, nextOverflow := makeBucketArray(t, h.B+bigger, nil)

	flags := h.flags &^ (iterator | oldIterator)
	if h.flags&iterator != 0 {
		flags |= oldIterator
	}
	// commit the grow (atomic wrt gc)
	h.B += bigger
	h.flags = flags
	h.oldbuckets = oldbuckets
	h.buckets = newbuckets
	h.nevacuate = 0
	h.noverflow = 0

	if h.extra != nil && h.extra.overflow != nil {
		// Promote current overflow buckets to the old generation.
		if h.extra.oldoverflow != nil {
			throw("oldoverflow is not nil")
		}
		h.extra.oldoverflow = h.extra.overflow
		h.extra.overflow = nil
	}
	if nextOverflow != nil {
		if h.extra == nil {
			h.extra = new(mapextra)
		}
		h.extra.nextOverflow = nextOverflow
	}

	// the actual copying of the hash table data is done incrementally
	// by growWork() and evacuate().
}

// 判断已经达到装载因子的临界点，即元素个数 >= 桶（bucket）总数 * 6.5，这时候说明大部分的桶可能都快满了
//（即平均每个桶存储的键值对达到 6.5 个），如果插入新元素，有大概率需要挂在溢出桶（overflow bucket）上。
// overLoadFactor reports whether count items placed in 1<<B buckets is over loadFactor.
func overLoadFactor(count int, B uint8) bool {
	return count > bucketCnt && uintptr(count) > loadFactorNum*(bucketShift(B)/loadFactorDen)
}

// 判断溢出桶是否太多，当桶总数 < 2 ^ 15 时，如果溢出桶总数 >= 桶总数，则认为溢出桶过多。
// 当桶总数 >= 2 ^ 15 时，直接与 2 ^ 15 比较，当溢出桶总数 >= 2 ^ 15 时，即认为溢出桶太多了。
// tooManyOverflowBuckets reports whether noverflow buckets is too many for a map with 1<<B buckets.
// Note that most of these overflow buckets must be in sparse use;
// if use was dense, then we'd have already triggered regular map growth.
func tooManyOverflowBuckets(noverflow uint16, B uint8) bool {
	// If the threshold is too low, we do extraneous work.
	// If the threshold is too high, maps that grow and shrink can hold on to lots of unused memory.
	// "too many" means (approximately) as many overflow buckets as regular buckets.
	// See incrnoverflow for more details.
	if B > 15 {
		B = 15
	}
	// The compiler doesn't see here that B < 16; mask B to generate shorter shift code.
	return noverflow >= uint16(1)<<(B&15)
}

// growing reports whether h is growing. The growth may be to the same size or bigger.
func (h *hmap) growing() bool {
	return h.oldbuckets != nil
}

// sameSizeGrow reports whether the current growth is to a map of the same size.
func (h *hmap) sameSizeGrow() bool {
	return h.flags&sameSizeGrow != 0
}

// noldbuckets calculates the number of buckets prior to the current map growth.
func (h *hmap) noldbuckets() uintptr {
	oldB := h.B
	if !h.sameSizeGrow() {
		oldB--
	}
	return bucketShift(oldB)
}

// oldbucketmask provides a mask that can be applied to calculate n % noldbuckets().
func (h *hmap) oldbucketmask() uintptr {
	return h.noldbuckets() - 1
}

// 真正搬迁 buckets 的动作在 growWork() 函数中，而调用 growWork() 函数的动作是在
// mapassign() 和 mapdelete() 函数中。也就是插入（包括修改）、删除 key 的时候，都
// 会尝试进行搬迁 buckets 的工作。它们会先检查 oldbuckets 是否搬迁完毕（检查 oldbuckets
// 是否为 nil），再决定是否进行搬迁工作。
// growWork 会搬迁 0~2 个桶
func growWork(t *maptype, h *hmap, bucket uintptr) {
	// make sure we evacuate the oldbucket corresponding
	// to the bucket we're about to use
	evacuate(t, h, bucket&h.oldbucketmask())

	// evacuate one more oldbucket to make progress on growing
	if h.growing() { // 再多搬迁一个桶
		evacuate(t, h, h.nevacuate)
	}
}

func bucketEvacuated(t *maptype, h *hmap, bucket uintptr) bool {
	b := (*bmap)(add(h.oldbuckets, bucket*uintptr(t.bucketsize)))
	return evacuated(b)
}

// evacDst is an evacuation destination.
type evacDst struct {
	b *bmap          // current destination bucket
	i int            // key/elem index into b
	k unsafe.Pointer // pointer to current key storage
	e unsafe.Pointer // pointer to current elem storage
}

func evacuate(t *maptype, h *hmap, oldbucket uintptr) {
	b := (*bmap)(add(h.oldbuckets, oldbucket*uintptr(t.bucketsize)))
	newbit := h.noldbuckets()
	if !evacuated(b) {
		// TODO: reuse overflow buckets instead of using new ones, if there
		// is no iterator using the old buckets.  (If !oldIterator.)

		// xy contains the x and y (low and high) evacuation destinations.
		var xy [2]evacDst
		x := &xy[0]
		x.b = (*bmap)(add(h.buckets, oldbucket*uintptr(t.bucketsize)))
		x.k = add(unsafe.Pointer(x.b), dataOffset)
		x.e = add(x.k, bucketCnt*uintptr(t.keysize))

		if !h.sameSizeGrow() {
			// Only calculate y pointers if we're growing bigger.
			// Otherwise GC can see bad pointers.
			y := &xy[1]
			y.b = (*bmap)(add(h.buckets, (oldbucket+newbit)*uintptr(t.bucketsize)))
			y.k = add(unsafe.Pointer(y.b), dataOffset)
			y.e = add(y.k, bucketCnt*uintptr(t.keysize))
		}

		for ; b != nil; b = b.overflow(t) {
			k := add(unsafe.Pointer(b), dataOffset)
			e := add(k, bucketCnt*uintptr(t.keysize))
			for i := 0; i < bucketCnt; i, k, e = i+1, add(k, uintptr(t.keysize)), add(e, uintptr(t.elemsize)) {
				top := b.tophash[i]
				if isEmpty(top) {
					b.tophash[i] = evacuatedEmpty
					continue
				}
				if top < minTopHash {
					throw("bad map state")
				}
				k2 := k
				if t.indirectkey() {
					k2 = *((*unsafe.Pointer)(k2))
				}
				var useY uint8
				if !h.sameSizeGrow() {
					// Compute hash to make our evacuation decision (whether we need
					// to send this key/elem to bucket x or bucket y).
					hash := t.hasher(k2, uintptr(h.hash0))
					if h.flags&iterator != 0 && !t.reflexivekey() && !t.key.equal(k2, k2) {
						// If key != key (NaNs), then the hash could be (and probably
						// will be) entirely different from the old hash. Moreover,
						// it isn't reproducible. Reproducibility is required in the
						// presence of iterators, as our evacuation decision must
						// match whatever decision the iterator made.
						// Fortunately, we have the freedom to send these keys either
						// way. Also, tophash is meaningless for these kinds of keys.
						// We let the low bit of tophash drive the evacuation decision.
						// We recompute a new random tophash for the next level so
						// these keys will get evenly distributed across all buckets
						// after multiple grows.
						useY = top & 1
						top = tophash(hash)
					} else {
						if hash&newbit != 0 {
							useY = 1
						}
					}
				}

				if evacuatedX+1 != evacuatedY || evacuatedX^1 != evacuatedY {
					throw("bad evacuatedN")
				}

				b.tophash[i] = evacuatedX + useY // evacuatedX + 1 == evacuatedY
				dst := &xy[useY]                 // evacuation destination

				if dst.i == bucketCnt {
					dst.b = h.newoverflow(t, dst.b)
					dst.i = 0
					dst.k = add(unsafe.Pointer(dst.b), dataOffset)
					dst.e = add(dst.k, bucketCnt*uintptr(t.keysize))
				}
				dst.b.tophash[dst.i&(bucketCnt-1)] = top // mask dst.i as an optimization, to avoid a bounds check
				if t.indirectkey() {
					*(*unsafe.Pointer)(dst.k) = k2 // copy pointer
				} else {
					typedmemmove(t.key, dst.k, k) // copy elem
				}
				if t.indirectelem() {
					*(*unsafe.Pointer)(dst.e) = *(*unsafe.Pointer)(e)
				} else {
					typedmemmove(t.elem, dst.e, e)
				}
				dst.i++
				// These updates might push these pointers past the end of the
				// key or elem arrays.  That's ok, as we have the overflow pointer
				// at the end of the bucket to protect against pointing past the
				// end of the bucket.
				dst.k = add(dst.k, uintptr(t.keysize))
				dst.e = add(dst.e, uintptr(t.elemsize))
			}
		}
		// Unlink the overflow buckets & clear key/elem to help GC.
		if h.flags&oldIterator == 0 && t.bucket.ptrdata != 0 {
			b := add(h.oldbuckets, oldbucket*uintptr(t.bucketsize))
			// Preserve b.tophash because the evacuation
			// state is maintained there.
			ptr := add(b, dataOffset)
			n := uintptr(t.bucketsize) - dataOffset
			memclrHasPointers(ptr, n)
		}
	}

	if oldbucket == h.nevacuate {
		advanceEvacuationMark(h, t, newbit)
	}
}

func advanceEvacuationMark(h *hmap, t *maptype, newbit uintptr) {
	h.nevacuate++
	// Experiments suggest that 1024 is overkill by at least an order of magnitude.
	// Put it in there as a safeguard anyway, to ensure O(1) behavior.
	stop := h.nevacuate + 1024
	if stop > newbit {
		stop = newbit
	}
	for h.nevacuate != stop && bucketEvacuated(t, h, h.nevacuate) {
		h.nevacuate++
	}
	if h.nevacuate == newbit { // newbit == # of oldbuckets
		// Growing is all done. Free old main bucket array.
		h.oldbuckets = nil
		// Can discard old overflow buckets as well.
		// If they are still referenced by an iterator,
		// then the iterator holds a pointers to the slice.
		if h.extra != nil {
			h.extra.oldoverflow = nil
		}
		h.flags &^= sameSizeGrow
	}
}

// Reflect stubs. Called from ../reflect/asm_*.s

//go:linkname reflect_makemap reflect.makemap
func reflect_makemap(t *maptype, cap int) *hmap {
	// Check invariants and reflects math.
	if t.key.equal == nil {
		throw("runtime.reflect_makemap: unsupported map key type")
	}
	if t.key.size > maxKeySize && (!t.indirectkey() || t.keysize != uint8(goarch.PtrSize)) ||
		t.key.size <= maxKeySize && (t.indirectkey() || t.keysize != uint8(t.key.size)) {
		throw("key size wrong")
	}
	if t.elem.size > maxElemSize && (!t.indirectelem() || t.elemsize != uint8(goarch.PtrSize)) ||
		t.elem.size <= maxElemSize && (t.indirectelem() || t.elemsize != uint8(t.elem.size)) {
		throw("elem size wrong")
	}
	if t.key.align > bucketCnt {
		throw("key align too big")
	}
	if t.elem.align > bucketCnt {
		throw("elem align too big")
	}
	if t.key.size%uintptr(t.key.align) != 0 {
		throw("key size not a multiple of key align")
	}
	if t.elem.size%uintptr(t.elem.align) != 0 {
		throw("elem size not a multiple of elem align")
	}
	if bucketCnt < 8 {
		throw("bucketsize too small for proper alignment")
	}
	if dataOffset%uintptr(t.key.align) != 0 {
		throw("need padding in bucket (key)")
	}
	if dataOffset%uintptr(t.elem.align) != 0 {
		throw("need padding in bucket (elem)")
	}

	return makemap(t, cap, nil)
}

//go:linkname reflect_mapaccess reflect.mapaccess
func reflect_mapaccess(t *maptype, h *hmap, key unsafe.Pointer) unsafe.Pointer {
	elem, ok := mapaccess2(t, h, key)
	if !ok {
		// reflect wants nil for a missing element
		elem = nil
	}
	return elem
}

//go:linkname reflect_mapaccess_faststr reflect.mapaccess_faststr
func reflect_mapaccess_faststr(t *maptype, h *hmap, key string) unsafe.Pointer {
	elem, ok := mapaccess2_faststr(t, h, key)
	if !ok {
		// reflect wants nil for a missing element
		elem = nil
	}
	return elem
}

//go:linkname reflect_mapassign reflect.mapassign
func reflect_mapassign(t *maptype, h *hmap, key unsafe.Pointer, elem unsafe.Pointer) {
	p := mapassign(t, h, key)
	typedmemmove(t.elem, p, elem)
}

//go:linkname reflect_mapassign_faststr reflect.mapassign_faststr
func reflect_mapassign_faststr(t *maptype, h *hmap, key string, elem unsafe.Pointer) {
	p := mapassign_faststr(t, h, key)
	typedmemmove(t.elem, p, elem)
}

//go:linkname reflect_mapdelete reflect.mapdelete
func reflect_mapdelete(t *maptype, h *hmap, key unsafe.Pointer) {
	mapdelete(t, h, key)
}

//go:linkname reflect_mapdelete_faststr reflect.mapdelete_faststr
func reflect_mapdelete_faststr(t *maptype, h *hmap, key string) {
	mapdelete_faststr(t, h, key)
}

//go:linkname reflect_mapiterinit reflect.mapiterinit
func reflect_mapiterinit(t *maptype, h *hmap, it *hiter) {
	mapiterinit(t, h, it)
}

//go:linkname reflect_mapiternext reflect.mapiternext
func reflect_mapiternext(it *hiter) {
	mapiternext(it)
}

//go:linkname reflect_mapiterkey reflect.mapiterkey
func reflect_mapiterkey(it *hiter) unsafe.Pointer {
	return it.key
}

//go:linkname reflect_mapiterelem reflect.mapiterelem
func reflect_mapiterelem(it *hiter) unsafe.Pointer {
	return it.elem
}

//go:linkname reflect_maplen reflect.maplen
func reflect_maplen(h *hmap) int {
	if h == nil {
		return 0
	}
	if raceenabled {
		callerpc := getcallerpc()
		racereadpc(unsafe.Pointer(h), callerpc, abi.FuncPCABIInternal(reflect_maplen))
	}
	return h.count
}

//go:linkname reflectlite_maplen internal/reflectlite.maplen
func reflectlite_maplen(h *hmap) int {
	if h == nil {
		return 0
	}
	if raceenabled {
		callerpc := getcallerpc()
		racereadpc(unsafe.Pointer(h), callerpc, abi.FuncPCABIInternal(reflect_maplen))
	}
	return h.count
}

const maxZero = 1024 // must match value in reflect/value.go:maxZero cmd/compile/internal/gc/walk.go:zeroValSize
var zeroVal [maxZero]byte<|MERGE_RESOLUTION|>--- conflicted
+++ resolved
@@ -585,13 +585,10 @@
 		msanread(key, t.key.size)
 	}
 
-<<<<<<< HEAD
-=======
 	if asanenabled && h != nil {
 		asanread(key, t.key.size)
 	}
 
->>>>>>> 973c6d5d
 	// 如果 map 为空或者元素个数为 0，返回零值
 	if h == nil || h.count == 0 {
 		if t.hashMightPanic() {
@@ -814,13 +811,10 @@
 		msanread(key, t.key.size)
 	}
 
-<<<<<<< HEAD
-=======
 	if asanenabled {
 		asanread(key, t.key.size)
 	}
 
->>>>>>> 973c6d5d
 	// 有其他 goroutine 正在往 map 中写 key，会抛出以下错误
 	if h.flags&hashWriting != 0 {
 		throw("concurrent map writes")
