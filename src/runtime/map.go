// Copyright 2014 The Go Authors. All rights reserved.
// Use of this source code is governed by a BSD-style
// license that can be found in the LICENSE file.

package runtime

// This file contains the implementation of Go's map type.
//
// A map is just a hash table. The data is arranged
// into an array of buckets. Each bucket contains up to
// 8 key/elem pairs. The low-order bits of the hash are
// used to select a bucket. Each bucket contains a few
// high-order bits of each hash to distinguish the entries
// within a single bucket.
//
// If more than 8 keys hash to a bucket, we chain on
// extra buckets.
//
// When the hashtable grows, we allocate a new array
// of buckets twice as big. Buckets are incrementally
// copied from the old bucket array to the new bucket array.
//
// Map iterators walk through the array of buckets and
// return the keys in walk order (bucket #, then overflow
// chain order, then bucket index).  To maintain iteration
// semantics, we never move keys within their bucket (if
// we did, keys might be returned 0 or 2 times).  When
// growing the table, iterators remain iterating through the
// old table and must check the new table if the bucket
// they are iterating through has been moved ("evacuated")
// to the new table.

// Picking loadFactor: too large and we have lots of overflow
// buckets, too small and we waste a lot of space. I wrote
// a simple program to check some stats for different loads:
// (64-bit, 8 byte keys and elems)
//  loadFactor    %overflow  bytes/entry     hitprobe    missprobe
//        4.00         2.13        20.77         3.00         4.00
//        4.50         4.05        17.30         3.25         4.50
//        5.00         6.85        14.77         3.50         5.00
//        5.50        10.55        12.94         3.75         5.50
//        6.00        15.27        11.67         4.00         6.00
//        6.50        20.90        10.79         4.25         6.50
//        7.00        27.14        10.15         4.50         7.00
//        7.50        34.03         9.73         4.75         7.50
//        8.00        41.10         9.40         5.00         8.00
//
// %overflow   = percentage of buckets which have an overflow bucket
// bytes/entry = overhead bytes used per key/elem pair
// hitprobe    = # of entries to check when looking up a present key
// missprobe   = # of entries to check when looking up an absent key
//
// Keep in mind this data is for maximally loaded tables, i.e. just
// before the table grows. Typical tables will be somewhat less loaded.

import (
	"internal/abi"
	"internal/goarch"
	"runtime/internal/atomic"
	"runtime/internal/math"
	"unsafe"
)

const (
	// Maximum number of key/elem pairs a bucket can hold.
	bucketCntBits = 3
	// 一个桶中最多能装载的键值对（key-value）的个数为 8
	// 1 << 3 = 1 * 2^3 = 8
	bucketCnt = 1 << bucketCntBits

	// 触发扩容的装载因子为 13 / 2 = 6.5
	//
	// Maximum average load of a bucket that triggers growth is 6.5.
	// Represent as loadFactorNum/loadFactorDen, to allow integer math.
	loadFactorNum = 13
	loadFactorDen = 2

	//
	// 键和值超过 128 个字节，就会被转换为指针
	// Maximum key or elem size to keep inline (instead of mallocing per element).
	// Must fit in a uint8.
	// Fast versions cannot handle big elems - the cutoff size for
	// fast versions in cmd/compile/internal/gc/walk.go must be at most this elem.
	maxKeySize  = 128
	maxElemSize = 128

	// data offset should be the size of the bmap struct, but needs to be
	// aligned correctly. For amd64p32 this means 64-bit alignment
	// even though pointers are 32 bit.
	dataOffset = unsafe.Offsetof(struct {
		b bmap
		v int64
	}{}.v)

	// 每个桶（如果有溢出，则包含它的overflow的链桶）在搬迁完成状态（evacuated* states）下，
	// 要么会包含它所有的键值对，要么一个都不包含（但不包括调用 evacuate() 方法阶段，该方法调
	// 用只会在对 map 发起 write 时发生，在该阶段其他 goroutine 是无法查看该 map 的）。
	// 简单的说，桶里的数据要么一起搬走，要么一个都还未搬。
	//
	// tophash 除了放置正常的高 8 位 hash 值，还会存储一些特殊状态值（标志该 cell 的搬迁状态）。
	// 正常的 tophash 值，最小应该是 5，以下列出的就是一些特殊状态值。
	//
	// Possible tophash values. We reserve a few possibilities for special marks.
	// Each bucket (including its overflow buckets, if any) will have either all or none of its
	// entries in the evacuated* states (except during the evacuate() method, which only happens
	// during map writes and thus no one else can observe the map during that time).

	// 表示 cell 为空，并且比它高索引位的 cell 或者 overflows 中的 cell 都是空的。
	//（初始化bucket时，就是该状态）
	emptyRest      = 0 // this cell is empty, and there are no more non-empty cells at higher indexes or overflows.

	// 空的 cell，cell 已经被搬迁到新的 bucket
	emptyOne       = 1 // this cell is empty

	// 键值对已经搬迁完毕，key 在新 buckets 数组的前半部分
	evacuatedX     = 2 // key/elem is valid.  Entry has been evacuated to first half of larger table.

	// 键值对已经搬迁完毕，key 在新 buckets 数组的后半部分
	evacuatedY     = 3 // same as above, but evacuated to second half of larger table.

	// cell 为空，整个 bucket 已经搬迁完毕
	evacuatedEmpty = 4 // cell is empty, bucket is evacuated.

	// tophash 的最小正常值
	minTopHash     = 5 // minimum tophash for a normal filled cell.

	// flags
	// 可能有迭代器在使用 buckets
	iterator     = 1 // there may be an iterator using buckets

	// 可能有迭代器在使用 oldbuckets
	oldIterator  = 2 // there may be an iterator using oldbuckets

	// 有协程正在向 map 写人 key
	hashWriting  = 4 // a goroutine is writing to the map

	// 等量扩容
	sameSizeGrow = 8 // the current map growth is to a new map of the same size

	// 用于迭代器检查的bucket ID
	// sentinel bucket ID for iterator checks
	noCheck = 1<<(8*goarch.PtrSize) - 1
)

// isEmpty reports whether the given tophash array entry represents an empty bucket entry.
func isEmpty(x uint8) bool {
	return x <= emptyOne
}

// 参考自：https://mp.weixin.qq.com/s/q3qyc5uf3IMVt4KQD12IKQ
//
// map 的创建函数：
//				makemap
// map 的查找函数：
//				mapaccess1
//				mapaccess2
// map 的添加函数：
// 				mapassign
// map 的扩容函数：
// 				hashGrow
// 				growWork
//
// A header for a Go map.
type hmap struct {
	// count 代表哈希表中的元素个数，调用len(map)时，返回的就是该字段值。
	//
	// Note: the format of the hmap is also encoded in cmd/compile/internal/reflectdata/reflect.go.
	// Make sure this stays in sync with the compiler's definition.
	count int // # live cells == size of map.  Must be first (used by len() builtin)
	flags uint8

	// B 桶的数目是 2 的 B 次幂，因为选择桶使用的是与运算的方法
	B uint8 // log_2 of # of buckets (can hold up to loadFactor * 2^B items)

	// 使用的溢出桶的数量
	noverflow uint16 // approximate number of overflow buckets; see incrnoverflow for details

	// hash0 是哈希的种子，它能为哈希函数的结果引入随机性，这个值在创建哈希表时确定，
	// 并在调用哈希函数时作为参数传入
	hash0 uint32 // hash seed

	// buckets 桶的位置，实际类型为 []bmap
	buckets unsafe.Pointer // array of 2^B Buckets. may be nil if count==0.

	// oldbuckets 用于在扩容阶段保存旧桶的位置
	// 如果 oldbuckets == nil，则代表以及迁移完成
	// 判断函数为 growing()
	oldbuckets unsafe.Pointer // previous bucket array of half the size, non-nil only when growing

	// 记录渐进式扩容阶段下一个要迁移的旧桶编号
	// 何为渐进式？
	// 如果触发扩容，此时不会一次性把 kv 全部从旧桶迁移到新桶，而是当执行插入（包括修改）、删除操作时，
	// 对一部分 kv 进行迁移，这样就可以把迁移的时间分摊到多次 map 操作中，防止瞬间性能抖动
	// ps: 每次最多只会搬迁 2 个 bucket，迁移是否完成的判断依据是 oldbuckets 字段是否为空
	nevacuate uintptr // progress counter for evacuation (buckets less than this have been evacuated)

	// 指向一个 mapextra，mapextra 里面记录的是溢出桶的相关信息
	extra *mapextra // optional fields
}

// mapextra holds fields that are not present on all maps.
type mapextra struct {
	// If both key and elem do not contain pointers and are inline, then we mark bucket
	// type as containing no pointers. This avoids scanning such maps.
	// However, bmap.overflow is a pointer. In order to keep overflow buckets
	// alive, we store pointers to all overflow buckets in hmap.extra.overflow and hmap.extra.oldoverflow.
	// overflow and oldoverflow are only used if key and elem do not contain pointers.
	// overflow contains overflow buckets for hmap.buckets.
	// oldoverflow contains overflow buckets for hmap.oldbuckets.
	// The indirection allows to store a pointer to the slice in hiter.
	overflow    *[]*bmap
	oldoverflow *[]*bmap

	// 下个空闲溢出桶
	// nextOverflow holds a pointer to a free overflow bucket.
	nextOverflow *bmap
}

// bmap 是一个桶
// 编译期间会动态地创建一个新的结构：
// 来自 Go 语言设计与实现：
// " runtime.bmap 中的其他字段在运行时也都是通过计算内存地址的方式访问的，
// 所以它的定义中就不包含这些字段，不过我们能根据编译期间的 cmd/compile/internal/gc.bmap
// 函数重建它的结构 "
// 但是在 go 1.16 中没有找到这个函数，所以在其他博客找了这个结构体，如下：
//
// 			type bmap struct {
//  			topbits  [8]uint8
// 				keys     [8]keytype
//  			values   [8]valuetype
//  			pad      uintptr
//  			overflow uintptr
//			}
//
//
// 桶中存放 kv 的方式如下：
//
// 计算出的 hash 值的高八位为 tophash，用于在一个独立的桶中区别出键，低位用于选择桶
// 例如下面是一个计算出来的 hash：
// 10010111   001001.....101100001    01010
//	高 8 位							 低 5 位
//
// 当 B 等于 5 时，那么我们选择的哈希值低位也是 5 位，即 01010，它的十进制值为 10，代表 10 号桶。
// 再用哈希值的高 8 位，找到此 key 在桶中的位置
//
// 桶里面会最多装 8 个 key/value，这些 key 之所以会落入同一个桶，
// 是因为它们经过哈希计算后，哈希结果的低位是相同的，而多个 key 装入一个
// 桶就是 go 用来处理 hash 冲突的方式。
// 在桶内，会根据 key 的 hash 值的高 8 位作为 tophash，tophash 的作用
// 是在一个独立的桶中区别出键，可以在查找 key 时进行快速判断，原理如下：
// 在某个 bmap 里快速判等 key 时使用，若 hash 高八位不相等就不用进一步比
// 较 key 是否相等了，判断 key 是否相等会根据 key 的类型找到对应的 equal 函数，
// 然后调用函数拿到判等结果；而判断tophash就没那么复杂了
// 计算 tophash 的函数是：func tophash(hash uintptr) uint8
//
//
//  bmap 的结构图示：
//
//  	  0			1			2		  3			 4
//	+----------+----------+----------+----------+----------+
//  + tophash0 + tophash1 + tophash2 + tophash3 +   empty  + ...... 共 8 个 tophash
//  +----------+----------+----------+----------+----------+
//  + 					     key0                          +	0
//  +------------------------------------------------------+
//  +					     key1                          +	1
//  +------------------------------------------------------+
//  +                       ......                         +  所有的 key 放在一起
//  +------------------------------------------------------+
//  +						 key5						   +	5 ...
//  +------------------------------------------------------+
//  +						  空						   +	7
//  +------------------------------------------------------+
//  +						value0						   +	0
//  +------------------------------------------------------+
//  +						value1						   +	1
//  +------------------------------------------------------+
//  +						value2						   +	2
//  +------------------------------------------------------+
//  +						......						   + 所有的 value 放在一起
//  +------------------------------------------------------+
//  +						value5						   +	5...
//  +------------------------------------------------------+
//  +						 空						       +	7
//  +------------------------------------------------------+
//  +					   *overflow					   +
//  +------------------------------------------------------+
//
// 在8个键值对数据后面有一个overflow指针，因为桶中最多只能装 8 个键值对，如果有多余
// 的键值对落到了当前桶，那么就需要再构建一个桶（称为溢出桶），通过 overflow 指针链接起来。

// A bucket for a Go map.
type bmap struct {
	// tophash generally contains the top byte of the hash value
	// for each key in this bucket. If tophash[0] < minTopHash,
	// tophash[0] is a bucket evacuation state instead.
	tophash [bucketCnt]uint8
	// Followed by bucketCnt keys and then bucketCnt elems.
	// NOTE: packing all the keys together and then all the elems together makes the
	// code a bit more complicated than alternating key/elem/key/elem/... but it allows
	// us to eliminate padding which would be needed for, e.g., map[int64]int8.
	// Followed by an overflow pointer.
}

// A hash iteration structure.
// If you modify hiter, also change cmd/compile/internal/reflectdata/reflect.go
// and reflect/value.go to match the layout of this structure.
type hiter struct {
	key         unsafe.Pointer // Must be in first position.  Write nil to indicate iteration end (see cmd/compile/internal/walk/range.go).
	elem        unsafe.Pointer // Must be in second position (see cmd/compile/internal/walk/range.go).
	t           *maptype
	h           *hmap
	buckets     unsafe.Pointer // bucket ptr at hash_iter initialization time
	bptr        *bmap          // current bucket
	overflow    *[]*bmap       // keeps overflow buckets of hmap.buckets alive
	oldoverflow *[]*bmap       // keeps overflow buckets of hmap.oldbuckets alive
	startBucket uintptr        // bucket iteration started at
	offset      uint8          // intra-bucket offset to start from during iteration (should be big enough to hold bucketCnt-1)
	wrapped     bool           // already wrapped around from end of bucket array to beginning
	B           uint8
	i           uint8
	bucket      uintptr
	checkBucket uintptr
}

// bucketShift returns 1<<b, optimized for code generation.
func bucketShift(b uint8) uintptr {
	// Masking the shift amount allows overflow checks to be elided.
	return uintptr(1) << (b & (goarch.PtrSize*8 - 1))
}

// bucketMask returns 1<<b - 1, optimized for code generation.
func bucketMask(b uint8) uintptr {
	return bucketShift(b) - 1
}

// tophash calculates the tophash value for hash.
func tophash(hash uintptr) uint8 {
	top := uint8(hash >> (goarch.PtrSize*8 - 8))
	if top < minTopHash {
		top += minTopHash
	}
	return top
}

func evacuated(b *bmap) bool {
	h := b.tophash[0]
	return h > emptyOne && h < minTopHash
}

func (b *bmap) overflow(t *maptype) *bmap {
	return *(**bmap)(add(unsafe.Pointer(b), uintptr(t.bucketsize)-goarch.PtrSize))
}

func (b *bmap) setoverflow(t *maptype, ovf *bmap) {
	*(**bmap)(add(unsafe.Pointer(b), uintptr(t.bucketsize)-goarch.PtrSize)) = ovf
}

func (b *bmap) keys() unsafe.Pointer {
	return add(unsafe.Pointer(b), dataOffset)
}

// incrnoverflow increments h.noverflow.
// noverflow counts the number of overflow buckets.
// This is used to trigger same-size map growth.
// See also tooManyOverflowBuckets.
// To keep hmap small, noverflow is a uint16.
// When there are few buckets, noverflow is an exact count.
// When there are many buckets, noverflow is an approximate count.
func (h *hmap) incrnoverflow() {
	// We trigger same-size map growth if there are
	// as many overflow buckets as buckets.
	// We need to be able to count to 1<<h.B.
	if h.B < 16 {
		h.noverflow++
		return
	}
	// Increment with probability 1/(1<<(h.B-15)).
	// When we reach 1<<15 - 1, we will have approximately
	// as many overflow buckets as buckets.
	mask := uint32(1)<<(h.B-15) - 1
	// Example: if h.B == 18, then mask == 7,
	// and fastrand & 7 == 0 with probability 1/8.
	if fastrand()&mask == 0 {
		h.noverflow++
	}
}

func (h *hmap) newoverflow(t *maptype, b *bmap) *bmap {
	var ovf *bmap
	if h.extra != nil && h.extra.nextOverflow != nil {
		// We have preallocated overflow buckets available.
		// See makeBucketArray for more details.
		ovf = h.extra.nextOverflow
		if ovf.overflow(t) == nil {
			// We're not at the end of the preallocated overflow buckets. Bump the pointer.
			h.extra.nextOverflow = (*bmap)(add(unsafe.Pointer(ovf), uintptr(t.bucketsize)))
		} else {
			// This is the last preallocated overflow bucket.
			// Reset the overflow pointer on this bucket,
			// which was set to a non-nil sentinel value.
			ovf.setoverflow(t, nil)
			h.extra.nextOverflow = nil
		}
	} else {
		ovf = (*bmap)(newobject(t.bucket))
	}
	h.incrnoverflow()
	if t.bucket.ptrdata == 0 {
		h.createOverflow()
		*h.extra.overflow = append(*h.extra.overflow, ovf)
	}
	b.setoverflow(t, ovf)
	return ovf
}

func (h *hmap) createOverflow() {
	if h.extra == nil {
		h.extra = new(mapextra)
	}
	if h.extra.overflow == nil {
		h.extra.overflow = new([]*bmap)
	}
}

func makemap64(t *maptype, hint int64, h *hmap) *hmap {
	if int64(int(hint)) != hint {
		hint = 0
	}
	return makemap(t, int(hint), h)
}

// makemap_small implements Go map creation for make(map[k]v) and
// make(map[k]v, hint) when hint is known to be at most bucketCnt
// at compile time and the map needs to be allocated on the heap.
func makemap_small() *hmap {
	h := new(hmap)
	h.hash0 = fastrand()
	return h
}

// map 初始化的流程：
// 1. 入参校验，判断 key 的类型是否合法，必须为可比较类型
// 2. 底层调用 makemap 函数，计算得到合适的 B，map 容量最多可容纳 6.5 * 2^B 个元素，
// 	  6.5 为装载因子阈值常量。
// 装载因子的计算公式是：装载因子 = 填入表中的元素个数/散列表的长度，装载因子越大，说明空闲位置越少，冲突越多，散列表的性能会下降

// makemap implements Go map creation for make(map[k]v, hint).
// If the compiler has determined that the map or the first bucket
// can be created on the stack, h and/or bucket may be non-nil.
// If h != nil, the map can be created directly in h.
// If h.buckets != nil, bucket pointed to can be used as the first bucket.
func makemap(t *maptype, hint int, h *hmap) *hmap {
	//println("[make map] start...")
	// 1. 计算哈希占用的内存是否溢出或者超出能分配的最大值
	mem, overflow := math.MulUintptr(uintptr(hint), t.bucket.size)
	if overflow || mem > maxAlloc {
		hint = 0
	}
	//println("[make map] cap: ", hint, ", use mem: ", mem)
	//log.Printf("[make map] cap: %d, use mem: %d \n", hint, mem)

	// initialize Hmap
	if h == nil {
		h = new(hmap)
	}
	// 2. 调用 runtime.fastrand 获取一个随机的哈希种子
	h.hash0 = fastrand()

	// Find the size parameter B which will hold the requested # of elements.
	// For hint < 0 overLoadFactor returns false since hint < bucketCnt.
	B := uint8(0)

	// 3. 根据传入的 hint 计算出需要的最小需要的桶的数量
	for overLoadFactor(hint, B) {
		B++
	}
	//println("B is ", B)
	//log.Printf("B is %d, that mean the total bocket number is 2^B = %v \n", B, math2.Pow(2, float64(B)))
	h.B = B

	// 分配初始哈希表
	// 如果 B 为 0，那么 buckets 字段后续会在 mapassign（map 的添加函数） 方法中 lazily 分配
	//
	// allocate initial hash table
	// if B == 0, the buckets field is allocated lazily later (in mapassign)
	// If hint is large zeroing this memory could take a while.
	if h.B != 0 {
		var nextOverflow *bmap
		// 4. 使用 runtime.makeBucketArray 创建用于保存桶的数组
		// runtime.makeBucketArray 会根据传入的 B 计算出的需要创建的桶数量
		// 并在内存中分配一片连续的空间用于存储数据
		h.buckets, nextOverflow = makeBucketArray(t, h.B, nil)
		if nextOverflow != nil {
			h.extra = new(mapextra)
			h.extra.nextOverflow = nextOverflow
		}
	}

	return h
}

// makeBucket 为 map 创建用于保存 buckets 的数组。
// 当桶的数量小于 24 时，由于数据较少、使用溢出桶的可能性较低，会省略创建的过程以减少额外开销；
// 当桶的数量多于 24 时，会额外创建 2^B − 4 个溢出桶；
//
// makeBucketArray initializes a backing array for map buckets.
// 1<<b is the minimum number of buckets to allocate.
// dirtyalloc should either be nil or a bucket array previously
// allocated by makeBucketArray with the same t and b parameters.
// If dirtyalloc is nil a new backing array will be alloced and
// otherwise dirtyalloc will be cleared and reused as backing array.
func makeBucketArray(t *maptype, b uint8, dirtyalloc unsafe.Pointer) (buckets unsafe.Pointer, nextOverflow *bmap) {
	base := bucketShift(b)
	nbuckets := base
	// 对于小的 b 值（小于4），即桶的数量小于 16 时，使用溢出桶的可能性很小。
	// 对于此情况，就避免计算开销。
	// For small b, overflow buckets are unlikely.
	// Avoid the overhead of the calculation.
	if b >= 4 {
		// 当桶的数量大于等于 16 个时，正常情况下就会额外创建 2^(b-4) 个溢出桶
		// Add on the estimated number of overflow buckets
		// required to insert the median number of elements
		// used with this value of b.
		nbuckets += bucketShift(b - 4)
		sz := t.bucket.size * nbuckets
		up := roundupsize(sz)
		if up != sz {
			nbuckets = up / t.bucket.size
		}
	}

	// 这里，dirtyalloc 分两种情况。如果它为 nil，则会分配一个新的底层数组。
	// 如果它不为 nil，则它指向的是曾经分配过的底层数组，该底层数组是由之前同
	// 样的 t 和 b 参数通过 makeBucketArray 分配的，如果数组不为空，需要把
	// 该数组之前的数据清空并复用。
	if dirtyalloc == nil {
		buckets = newarray(t.bucket, int(nbuckets))
	} else {
		// dirtyalloc was previously generated by
		// the above newarray(t.bucket, int(nbuckets))
		// but may not be empty.
		buckets = dirtyalloc
		size := t.bucket.size * nbuckets
		if t.bucket.ptrdata != 0 {
			memclrHasPointers(buckets, size)
		} else {
			memclrNoHeapPointers(buckets, size)
		}
	}

	// 即 b 大于等于 4 的情况下，会预分配一些溢出桶。
	// 为了把跟踪这些溢出桶的开销降至最低，使用了以下约定：
	// 如果预分配的溢出桶的 overflow 指针为 nil，那么可以通过指针碰撞（bumping the pointer）获得更多可用桶。
	//（关于指针碰撞：假设内存是绝对规整的，所有用过的内存都放在一边，空闲的内存放在另一边，中间放着一个指针作为
	// 分界点的指示器，那所分配内存就仅仅是把那个指针向空闲空间那边挪动一段与对象大小相等的距离，这种分配方式称为“指针碰撞”）
	// 对于最后一个溢出桶，需要一个安全的非 nil 指针指向它。
	if base != nbuckets {
		// We preallocated some overflow buckets.
		// To keep the overhead of tracking these overflow buckets to a minimum,
		// we use the convention that if a preallocated overflow bucket's overflow
		// pointer is nil, then there are more available by bumping the pointer.
		// We need a safe non-nil pointer for the last overflow bucket; just use buckets.
		nextOverflow = (*bmap)(add(buckets, base*uintptr(t.bucketsize)))
		last := (*bmap)(add(buckets, (nbuckets-1)*uintptr(t.bucketsize)))
		last.setoverflow(t, (*bmap)(buckets))
	}
	return buckets, nextOverflow
}

// map 查找 key
//
// mapaccess1 returns a pointer to h[key].  Never returns nil, instead
// it will return a reference to the zero object for the elem type if
// the key is not in the map.
// NOTE: The returned pointer may keep the whole map live, so don't
// hold onto it for very long.
func mapaccess1(t *maptype, h *hmap, key unsafe.Pointer) unsafe.Pointer {
	if raceenabled && h != nil {
		callerpc := getcallerpc()
		pc := abi.FuncPCABIInternal(mapaccess1)
		racereadpc(unsafe.Pointer(h), callerpc, pc)
		raceReadObjectPC(t.key, key, callerpc, pc)
	}
	if msanenabled && h != nil {
		msanread(key, t.key.size)
	}
<<<<<<< HEAD

	// 如果 map 为空或者元素个数为 0，返回零值
=======
	if asanenabled && h != nil {
		asanread(key, t.key.size)
	}
>>>>>>> f1cc5294
	if h == nil || h.count == 0 {
		if t.hashMightPanic() {
			t.hasher(key, 0) // see issue 23734
		}
		return unsafe.Pointer(&zeroVal[0])
	}

	// 写和读冲突，即并发操作
	if h.flags&hashWriting != 0 {
		throw("concurrent map read and map write")
	}

	// 计算哈希值，并且加入 hash0 引入随机性
	// 不同类型的 key，会使用不同的 hash 算法
	hash := t.hasher(key, uintptr(h.hash0))
	m := bucketMask(h.B)

	// b 就是 bucket 的地址
	b := (*bmap)(add(h.buckets, (hash&m)*uintptr(t.bucketsize)))
	// 如果 oldbuckets 不为空，那么证明 map 发生了扩容
	// 如果有扩容发生，老的 buckets 中的数据可能还未搬迁至新的 buckets 里
	// 所以需要先在老的 buckets 中找
	if c := h.oldbuckets; c != nil {
		if !h.sameSizeGrow() {
			// There used to be half as many buckets; mask down one more power of two.
			m >>= 1
		}
		oldb := (*bmap)(add(c, (hash&m)*uintptr(t.bucketsize)))
		if !evacuated(oldb) {
			b = oldb
		}
	}

	// 计算出当前 key 的高 8 位的 hash，也就是 tophash
	top := tophash(hash)
bucketloop:
	// 双重循环遍历：外层循环是从桶到溢出桶遍历；内层是桶中的 cell 遍历
	// 跳出循环的条件有三种：
	// 第一种是已经找到 key 值；
	// 第二种是当前桶再无溢出桶；
	// 第三种是当前桶中有 cell 位的 tophash 值是 emptyRest
	// 它代表此时的桶后面的 cell 还未利用，所以无需再继续遍历。

	// 前面已经通过 hash 值的低位确定是几号桶了，但是桶可能还连接着溢出桶，所以使用 for 循序
	// 来遍历该桶以及其连接的溢出桶
	for ; b != nil; b = b.overflow(t) {
		// 每个桶内最多存放 8 个 key/value，每个 kv 对应一个 tophash，所以
		// 遍历这 8 个 tophash 来查找 key
		for i := uintptr(0); i < bucketCnt; i++ {
			// tophash 不匹配
			if b.tophash[i] != top {
				// 如果是 emptyRest，代表此时的桶后面的 cell 还未利用，所以无需再继续遍历
				if b.tophash[i] == emptyRest {
					break bucketloop
				}
				// 继续查找
				continue
			}
			// 到这里说明找到了 key，得到 key 的地址
			k := add(unsafe.Pointer(b), dataOffset+i*uintptr(t.keysize))
			if t.indirectkey() {
				k = *((*unsafe.Pointer)(k))
			}
			// tophash 相同还需要判断 key 是否相等
			// 如果 key 也相同则代表找到了，返回
			// 如果 key 不相同，则进入下轮循环
			if t.key.equal(key, k) {
				e := add(unsafe.Pointer(b), dataOffset+bucketCnt*uintptr(t.keysize)+i*uintptr(t.elemsize))
				if t.indirectelem() {
					e = *((*unsafe.Pointer)(e))
				}
				return e
			}
		}
	}
	// 所有的 bucket 都未找到，则返回零值
	return unsafe.Pointer(&zeroVal[0])
}

func mapaccess2(t *maptype, h *hmap, key unsafe.Pointer) (unsafe.Pointer, bool) {
	if raceenabled && h != nil {
		callerpc := getcallerpc()
		pc := abi.FuncPCABIInternal(mapaccess2)
		racereadpc(unsafe.Pointer(h), callerpc, pc)
		raceReadObjectPC(t.key, key, callerpc, pc)
	}
	if msanenabled && h != nil {
		msanread(key, t.key.size)
	}
	if asanenabled && h != nil {
		asanread(key, t.key.size)
	}
	if h == nil || h.count == 0 {
		if t.hashMightPanic() {
			t.hasher(key, 0) // see issue 23734
		}
		return unsafe.Pointer(&zeroVal[0]), false
	}
	if h.flags&hashWriting != 0 {
		throw("concurrent map read and map write")
	}
	hash := t.hasher(key, uintptr(h.hash0))
	m := bucketMask(h.B)
	b := (*bmap)(add(h.buckets, (hash&m)*uintptr(t.bucketsize)))
	if c := h.oldbuckets; c != nil {
		if !h.sameSizeGrow() {
			// There used to be half as many buckets; mask down one more power of two.
			m >>= 1
		}
		oldb := (*bmap)(add(c, (hash&m)*uintptr(t.bucketsize)))
		if !evacuated(oldb) {
			b = oldb
		}
	}
	top := tophash(hash)
bucketloop:
	for ; b != nil; b = b.overflow(t) {
		for i := uintptr(0); i < bucketCnt; i++ {
			if b.tophash[i] != top {
				if b.tophash[i] == emptyRest {
					break bucketloop
				}
				continue
			}
			k := add(unsafe.Pointer(b), dataOffset+i*uintptr(t.keysize))
			if t.indirectkey() {
				k = *((*unsafe.Pointer)(k))
			}
			if t.key.equal(key, k) {
				e := add(unsafe.Pointer(b), dataOffset+bucketCnt*uintptr(t.keysize)+i*uintptr(t.elemsize))
				if t.indirectelem() {
					e = *((*unsafe.Pointer)(e))
				}
				return e, true
			}
		}
	}
	return unsafe.Pointer(&zeroVal[0]), false
}

// returns both key and elem. Used by map iterator
func mapaccessK(t *maptype, h *hmap, key unsafe.Pointer) (unsafe.Pointer, unsafe.Pointer) {
	if h == nil || h.count == 0 {
		return nil, nil
	}
	hash := t.hasher(key, uintptr(h.hash0))
	m := bucketMask(h.B)
	b := (*bmap)(add(h.buckets, (hash&m)*uintptr(t.bucketsize)))
	if c := h.oldbuckets; c != nil {
		if !h.sameSizeGrow() {
			// There used to be half as many buckets; mask down one more power of two.
			m >>= 1
		}
		oldb := (*bmap)(add(c, (hash&m)*uintptr(t.bucketsize)))
		if !evacuated(oldb) {
			b = oldb
		}
	}
	top := tophash(hash)
bucketloop:
	for ; b != nil; b = b.overflow(t) {
		for i := uintptr(0); i < bucketCnt; i++ {
			if b.tophash[i] != top {
				if b.tophash[i] == emptyRest {
					break bucketloop
				}
				continue
			}
			k := add(unsafe.Pointer(b), dataOffset+i*uintptr(t.keysize))
			if t.indirectkey() {
				k = *((*unsafe.Pointer)(k))
			}
			if t.key.equal(key, k) {
				e := add(unsafe.Pointer(b), dataOffset+bucketCnt*uintptr(t.keysize)+i*uintptr(t.elemsize))
				if t.indirectelem() {
					e = *((*unsafe.Pointer)(e))
				}
				return k, e
			}
		}
	}
	return nil, nil
}

func mapaccess1_fat(t *maptype, h *hmap, key, zero unsafe.Pointer) unsafe.Pointer {
	e := mapaccess1(t, h, key)
	if e == unsafe.Pointer(&zeroVal[0]) {
		return zero
	}
	return e
}

func mapaccess2_fat(t *maptype, h *hmap, key, zero unsafe.Pointer) (unsafe.Pointer, bool) {
	e := mapaccess1(t, h, key)
	if e == unsafe.Pointer(&zeroVal[0]) {
		return zero, false
	}
	return e, true
}

// map 的添加函数
// Like mapaccess, but allocates a slot for the key if it is not present in the map.
func mapassign(t *maptype, h *hmap, key unsafe.Pointer) unsafe.Pointer {
	//println("insert key into map...")
	// 如果 h 是空指针，赋值会引起 panic
	// 例如以下语句
	// var m map[string]int
	// m["k"] = 1
	if h == nil {
		panic(plainError("assignment to entry in nil map"))
	}
	if raceenabled {
		callerpc := getcallerpc()
		pc := abi.FuncPCABIInternal(mapassign)
		racewritepc(unsafe.Pointer(h), callerpc, pc)
		raceReadObjectPC(t.key, key, callerpc, pc)
	}
	if msanenabled {
		msanread(key, t.key.size)
	}
<<<<<<< HEAD

	// 有其他 goroutine 正在往 map 中写 key，会抛出以下错误
=======
	if asanenabled {
		asanread(key, t.key.size)
	}
>>>>>>> f1cc5294
	if h.flags&hashWriting != 0 {
		throw("concurrent map writes")
	}

	// 通过 key 和哈希种子，算出对应哈希值
	hash := t.hasher(key, uintptr(h.hash0))
	//println("this key hash is ", hash)

	// 将 flags 的值与 hashWriting 做按位或运算
	// 因为在当前 goroutine 可能还未完成 key 的写入，再次调用 t.hasher 会发生 panic。
	// Set hashWriting after calling t.hasher, since t.hasher may panic,
	// in which case we have not actually done a write.
	h.flags ^= hashWriting

	if h.buckets == nil {
		h.buckets = newobject(t.bucket) // newarray(t.bucket, 1)
	}

again:
	// bucketMask 返回值是 2 的 B 次方减 1
	// 因此，通过 hash 值与 bucketMask 返回值做按位与操作，
	// 返回的在 buckets 数组中的第几号桶
	bucket := hash & bucketMask(h.B)
	//println("this key will store in bucket ", bucket)
	// 如果 map 正在搬迁（即 h.oldbuckets != nil）中,则同时进行搬迁工作
	// 这里涉及到了渐进式扩容这一概念，即扩容不是一次性迁移所有键，而是在其他
	// 操作中进行小部分迁移
	if h.growing() {
		//println("the map is growing!")
		growWork(t, h, bucket)
	}
	// 计算出上面求出的第几号 bucket 的内存位置
	b := (*bmap)(add(h.buckets, bucket*uintptr(t.bucketsize)))
	// 计算出 tophash
	top := tophash(hash)
	//println("this key's tophash is: ", top)

	// 是否当前 key 是否已经添加成功了，如果为 nil 则表示未成功
	var inserti *uint8
	var insertk unsafe.Pointer // key 的地址
	var elem unsafe.Pointer    // value 的地址
bucketloop:
	for {
		// 遍历桶中的 8 个 cell，找到一个空位插入
		for i := uintptr(0); i < bucketCnt; i++ {
			//println("cur bucket tophash is ", b.tophash[i])
			// 如果当前 cell 的 tophash 不等于当前 key 的 tophash
			if b.tophash[i] != top {
				//println("b.tophash[i] != top")
				// 如果 cell 位为空，那么就可以在对应位置进行插入
				if isEmpty(b.tophash[i]) && inserti == nil {
					inserti = &b.tophash[i] // 更新 inserti，表示已经添加成功
					insertk = add(unsafe.Pointer(b), dataOffset+i*uintptr(t.keysize))
					elem = add(unsafe.Pointer(b), dataOffset+bucketCnt*uintptr(t.keysize)+i*uintptr(t.elemsize))
				}
				// emptyRest 表示当前 cell 及之后都为空，此时已经找到空位了，
				// 所以没必要再遍历了
				if b.tophash[i] == emptyRest {
					break bucketloop
				}
				continue
			}
			// 第二种情况是 cell 位的 tophash 值和当前的 tophash 值相等
			k := add(unsafe.Pointer(b), dataOffset+i*uintptr(t.keysize))
			if t.indirectkey() {
				k = *((*unsafe.Pointer)(k))
			}
			// 即使当前 cell 位的 tophash 值相等，不一定它对应的 key 也是相等的，
			// 所以还要做一个 key 值判断，key 值不同则 continue 继续寻找空位
			if !t.key.equal(key, k) {
				//println("tophash equal but key not equal")
				continue
			}
			// 如果已经有该 key 了，就更新它
			// already have a mapping for key. Update it.
			if t.needkeyupdate() {
				//println("tophash equal and key equal, update the value")
				typedmemmove(t.key, k, key)
			}
			// 这里获取到了要插入 key 对应的 value 的内存地址
			elem = add(unsafe.Pointer(b), dataOffset+bucketCnt*uintptr(t.keysize)+i*uintptr(t.elemsize))
			// 如果顺利到这，就直接跳到 done 的结束逻辑中去
			goto done
		}
		//println("range this bucket over, not find empty cell to insert key, continue range overflow buckets")
		// 如果桶中的 8 个 cell 遍历完，还未找到对应的空 cell 或覆盖 cell，
		// 那么就进入它的溢出桶中去遍历
		ovf := b.overflow(t)
		// 如果连溢出桶中都没有找到合适的 cell，跳出循环
		if ovf == nil {
			//println("overflow buckets not find empty cell, need grow")
			break
		}
		b = ovf
	}

	// 在已有的桶和溢出桶中都未找到合适的 cell 供 key 写入，那么有可能会触发以下两种情况
	// 情况一：
	// 判断当前 map 的装载因子是否达到设定的 6.5 阈值，或者当前 map 的溢出桶数量是否过多。
	// 如果存在这两种情况之一，则进行扩容操作。
	// hashGrow() 实际并未完成扩容，对哈希表数据的搬迁（复制）操作是通过 growWork() 来完成的。
	// 重新跳入 again 逻辑，在进行完 growWork() 操作后，再次遍历新的桶。

	// Did not find mapping for key. Allocate new cell & add entry.

	// If we hit the max load factor or we have too many overflow buckets,
	// and we're not already in the middle of growing, start growing.
	if !h.growing() && (overLoadFactor(h.count+1, h.B) || tooManyOverflowBuckets(h.noverflow, h.B)) {
		hashGrow(t, h)
		goto again // Growing the table invalidates everything, so try again
	}

	// 情况二：
	// 在不满足情况一的条件下，会为当前桶再新建溢出桶，并将 tophash，
	// key 插入到新建溢出桶的对应内存的 0 号位置
	if inserti == nil {
		// The current bucket and all the overflow buckets connected to it are full, allocate a new one.
		newb := h.newoverflow(t, b)
		inserti = &newb.tophash[0]
		insertk = add(unsafe.Pointer(newb), dataOffset)
		elem = add(insertk, bucketCnt*uintptr(t.keysize))
	}

	// 在插入位置存入新的 key 和 value
	// store new key/elem at insert position
	if t.indirectkey() {
		kmem := newobject(t.key)
		*(*unsafe.Pointer)(insertk) = kmem
		insertk = kmem
	}
	if t.indirectelem() {
		vmem := newobject(t.elem)
		*(*unsafe.Pointer)(elem) = vmem
	}
	typedmemmove(t.key, insertk, key)
	*inserti = top
	// map 中的 key 数量 + 1
	h.count++

done:
	if h.flags&hashWriting == 0 {
		throw("concurrent map writes")
	}
	h.flags &^= hashWriting
	if t.indirectelem() {
		elem = *((*unsafe.Pointer)(elem))
	}
	return elem
}

func mapdelete(t *maptype, h *hmap, key unsafe.Pointer) {
	if raceenabled && h != nil {
		callerpc := getcallerpc()
		pc := abi.FuncPCABIInternal(mapdelete)
		racewritepc(unsafe.Pointer(h), callerpc, pc)
		raceReadObjectPC(t.key, key, callerpc, pc)
	}
	if msanenabled && h != nil {
		msanread(key, t.key.size)
	}
	if asanenabled && h != nil {
		asanread(key, t.key.size)
	}
	if h == nil || h.count == 0 {
		if t.hashMightPanic() {
			t.hasher(key, 0) // see issue 23734
		}
		return
	}
	if h.flags&hashWriting != 0 {
		throw("concurrent map writes")
	}

	hash := t.hasher(key, uintptr(h.hash0))

	// Set hashWriting after calling t.hasher, since t.hasher may panic,
	// in which case we have not actually done a write (delete).
	h.flags ^= hashWriting

	bucket := hash & bucketMask(h.B)
	if h.growing() {
		growWork(t, h, bucket)
	}
	b := (*bmap)(add(h.buckets, bucket*uintptr(t.bucketsize)))
	bOrig := b
	top := tophash(hash)
search:
	for ; b != nil; b = b.overflow(t) {
		for i := uintptr(0); i < bucketCnt; i++ {
			if b.tophash[i] != top {
				if b.tophash[i] == emptyRest {
					break search
				}
				continue
			}
			k := add(unsafe.Pointer(b), dataOffset+i*uintptr(t.keysize))
			k2 := k
			if t.indirectkey() {
				k2 = *((*unsafe.Pointer)(k2))
			}
			if !t.key.equal(key, k2) {
				continue
			}
			// Only clear key if there are pointers in it.
			if t.indirectkey() {
				*(*unsafe.Pointer)(k) = nil
			} else if t.key.ptrdata != 0 {
				memclrHasPointers(k, t.key.size)
			}
			e := add(unsafe.Pointer(b), dataOffset+bucketCnt*uintptr(t.keysize)+i*uintptr(t.elemsize))
			if t.indirectelem() {
				*(*unsafe.Pointer)(e) = nil
			} else if t.elem.ptrdata != 0 {
				memclrHasPointers(e, t.elem.size)
			} else {
				memclrNoHeapPointers(e, t.elem.size)
			}
			b.tophash[i] = emptyOne
			// If the bucket now ends in a bunch of emptyOne states,
			// change those to emptyRest states.
			// It would be nice to make this a separate function, but
			// for loops are not currently inlineable.
			if i == bucketCnt-1 {
				if b.overflow(t) != nil && b.overflow(t).tophash[0] != emptyRest {
					goto notLast
				}
			} else {
				if b.tophash[i+1] != emptyRest {
					goto notLast
				}
			}
			for {
				b.tophash[i] = emptyRest
				if i == 0 {
					if b == bOrig {
						break // beginning of initial bucket, we're done.
					}
					// Find previous bucket, continue at its last entry.
					c := b
					for b = bOrig; b.overflow(t) != c; b = b.overflow(t) {
					}
					i = bucketCnt - 1
				} else {
					i--
				}
				if b.tophash[i] != emptyOne {
					break
				}
			}
		notLast:
			h.count--
			// Reset the hash seed to make it more difficult for attackers to
			// repeatedly trigger hash collisions. See issue 25237.
			if h.count == 0 {
				h.hash0 = fastrand()
			}
			break search
		}
	}

	if h.flags&hashWriting == 0 {
		throw("concurrent map writes")
	}
	h.flags &^= hashWriting
}

// mapiterinit initializes the hiter struct used for ranging over maps.
// The hiter struct pointed to by 'it' is allocated on the stack
// by the compilers order pass or on the heap by reflect_mapiterinit.
// Both need to have zeroed hiter since the struct contains pointers.
func mapiterinit(t *maptype, h *hmap, it *hiter) {
	if raceenabled && h != nil {
		callerpc := getcallerpc()
		racereadpc(unsafe.Pointer(h), callerpc, abi.FuncPCABIInternal(mapiterinit))
	}

	it.t = t
	if h == nil || h.count == 0 {
		return
	}

	if unsafe.Sizeof(hiter{})/goarch.PtrSize != 12 {
		throw("hash_iter size incorrect") // see cmd/compile/internal/reflectdata/reflect.go
	}
	it.h = h

	// grab snapshot of bucket state
	it.B = h.B
	it.buckets = h.buckets
	if t.bucket.ptrdata == 0 {
		// Allocate the current slice and remember pointers to both current and old.
		// This preserves all relevant overflow buckets alive even if
		// the table grows and/or overflow buckets are added to the table
		// while we are iterating.
		h.createOverflow()
		it.overflow = h.extra.overflow
		it.oldoverflow = h.extra.oldoverflow
	}

	// decide where to start
	r := uintptr(fastrand())
	if h.B > 31-bucketCntBits {
		r += uintptr(fastrand()) << 31
	}
	it.startBucket = r & bucketMask(h.B)
	it.offset = uint8(r >> h.B & (bucketCnt - 1))

	// iterator state
	it.bucket = it.startBucket

	// Remember we have an iterator.
	// Can run concurrently with another mapiterinit().
	if old := h.flags; old&(iterator|oldIterator) != iterator|oldIterator {
		atomic.Or8(&h.flags, iterator|oldIterator)
	}

	mapiternext(it)
}

func mapiternext(it *hiter) {
	h := it.h
	if raceenabled {
		callerpc := getcallerpc()
		racereadpc(unsafe.Pointer(h), callerpc, abi.FuncPCABIInternal(mapiternext))
	}
	if h.flags&hashWriting != 0 {
		throw("concurrent map iteration and map write")
	}
	t := it.t
	bucket := it.bucket
	b := it.bptr
	i := it.i
	checkBucket := it.checkBucket

next:
	if b == nil {
		if bucket == it.startBucket && it.wrapped {
			// end of iteration
			it.key = nil
			it.elem = nil
			return
		}
		if h.growing() && it.B == h.B {
			// Iterator was started in the middle of a grow, and the grow isn't done yet.
			// If the bucket we're looking at hasn't been filled in yet (i.e. the old
			// bucket hasn't been evacuated) then we need to iterate through the old
			// bucket and only return the ones that will be migrated to this bucket.
			oldbucket := bucket & it.h.oldbucketmask()
			b = (*bmap)(add(h.oldbuckets, oldbucket*uintptr(t.bucketsize)))
			if !evacuated(b) {
				checkBucket = bucket
			} else {
				b = (*bmap)(add(it.buckets, bucket*uintptr(t.bucketsize)))
				checkBucket = noCheck
			}
		} else {
			b = (*bmap)(add(it.buckets, bucket*uintptr(t.bucketsize)))
			checkBucket = noCheck
		}
		bucket++
		if bucket == bucketShift(it.B) {
			bucket = 0
			it.wrapped = true
		}
		i = 0
	}
	for ; i < bucketCnt; i++ {
		offi := (i + it.offset) & (bucketCnt - 1)
		if isEmpty(b.tophash[offi]) || b.tophash[offi] == evacuatedEmpty {
			// TODO: emptyRest is hard to use here, as we start iterating
			// in the middle of a bucket. It's feasible, just tricky.
			continue
		}
		k := add(unsafe.Pointer(b), dataOffset+uintptr(offi)*uintptr(t.keysize))
		if t.indirectkey() {
			k = *((*unsafe.Pointer)(k))
		}
		e := add(unsafe.Pointer(b), dataOffset+bucketCnt*uintptr(t.keysize)+uintptr(offi)*uintptr(t.elemsize))
		if checkBucket != noCheck && !h.sameSizeGrow() {
			// Special case: iterator was started during a grow to a larger size
			// and the grow is not done yet. We're working on a bucket whose
			// oldbucket has not been evacuated yet. Or at least, it wasn't
			// evacuated when we started the bucket. So we're iterating
			// through the oldbucket, skipping any keys that will go
			// to the other new bucket (each oldbucket expands to two
			// buckets during a grow).
			if t.reflexivekey() || t.key.equal(k, k) {
				// If the item in the oldbucket is not destined for
				// the current new bucket in the iteration, skip it.
				hash := t.hasher(k, uintptr(h.hash0))
				if hash&bucketMask(it.B) != checkBucket {
					continue
				}
			} else {
				// Hash isn't repeatable if k != k (NaNs).  We need a
				// repeatable and randomish choice of which direction
				// to send NaNs during evacuation. We'll use the low
				// bit of tophash to decide which way NaNs go.
				// NOTE: this case is why we need two evacuate tophash
				// values, evacuatedX and evacuatedY, that differ in
				// their low bit.
				if checkBucket>>(it.B-1) != uintptr(b.tophash[offi]&1) {
					continue
				}
			}
		}
		if (b.tophash[offi] != evacuatedX && b.tophash[offi] != evacuatedY) ||
			!(t.reflexivekey() || t.key.equal(k, k)) {
			// This is the golden data, we can return it.
			// OR
			// key!=key, so the entry can't be deleted or updated, so we can just return it.
			// That's lucky for us because when key!=key we can't look it up successfully.
			it.key = k
			if t.indirectelem() {
				e = *((*unsafe.Pointer)(e))
			}
			it.elem = e
		} else {
			// The hash table has grown since the iterator was started.
			// The golden data for this key is now somewhere else.
			// Check the current hash table for the data.
			// This code handles the case where the key
			// has been deleted, updated, or deleted and reinserted.
			// NOTE: we need to regrab the key as it has potentially been
			// updated to an equal() but not identical key (e.g. +0.0 vs -0.0).
			rk, re := mapaccessK(t, h, k)
			if rk == nil {
				continue // key has been deleted
			}
			it.key = rk
			it.elem = re
		}
		it.bucket = bucket
		if it.bptr != b { // avoid unnecessary write barrier; see issue 14921
			it.bptr = b
		}
		it.i = i + 1
		it.checkBucket = checkBucket
		return
	}
	b = b.overflow(t)
	i = 0
	goto next
}

// mapclear deletes all keys from a map.
func mapclear(t *maptype, h *hmap) {
	if raceenabled && h != nil {
		callerpc := getcallerpc()
		pc := abi.FuncPCABIInternal(mapclear)
		racewritepc(unsafe.Pointer(h), callerpc, pc)
	}

	if h == nil || h.count == 0 {
		return
	}

	if h.flags&hashWriting != 0 {
		throw("concurrent map writes")
	}

	h.flags ^= hashWriting

	h.flags &^= sameSizeGrow
	h.oldbuckets = nil
	h.nevacuate = 0
	h.noverflow = 0
	h.count = 0

	// Reset the hash seed to make it more difficult for attackers to
	// repeatedly trigger hash collisions. See issue 25237.
	h.hash0 = fastrand()

	// Keep the mapextra allocation but clear any extra information.
	if h.extra != nil {
		*h.extra = mapextra{}
	}

	// makeBucketArray clears the memory pointed to by h.buckets
	// and recovers any overflow buckets by generating them
	// as if h.buckets was newly alloced.
	_, nextOverflow := makeBucketArray(t, h.B, h.buckets)
	if nextOverflow != nil {
		// If overflow buckets are created then h.extra
		// will have been allocated during initial bucket creation.
		h.extra.nextOverflow = nextOverflow
	}

	if h.flags&hashWriting == 0 {
		throw("concurrent map writes")
	}
	h.flags &^= hashWriting
}

// hashGrow() 函数实际上并没有真正地“搬迁”，它只是分配好了新的 buckets，并将老的 buckets
// 挂到了 hmap.oldbuckets 字段上。
func hashGrow(t *maptype, h *hmap) {
	// 扩容策略分以下两种情况：
	// 1. 判断已经达到装载因子的临界点，即元素个数 >= 桶（bucket）总数 * 6.5，
	//    这时候说明大部分的桶可能都快满了（即平均每个桶存储的键值对达到6.5个），
	//    如果插入新元素，有大概率需要挂在溢出桶（overflow bucket）上，判断
	//    函数为 overLoadFactor
	//
	// 2. 判断溢出桶是否太多，当桶总数 < 2 ^ 15 时，如果溢出桶总数 >= 桶总数，
	//	  则认为溢出桶过多。当桶总数 >= 2 ^ 15 时，直接与 2 ^ 15 比较，当溢出
	//	  桶总数 >= 2 ^ 15 时，即认为溢出桶太多了，判断函数：tooManyOverflowBuckets
	//
	//	  在某些场景下，比如不断的增删，这样会造成 overflow 的 bucket 数量增多，但负载因子
	//	  又不高，未达不到第 1 点的临界值，就不能触发扩容来缓解这种情况。这样会造成桶的使用率不高，
	//	  值存储得比较稀疏，查找插入效率会变得非常低，因此有了第 2 点判断指标。这就像是一座空城，房
	//	  子很多，但是住户很少，都分散了，找起人来很困难
	//
	// 两种情况官方采用了不同的解决方案
	//
	// 针对 1，将 B + 1（桶数量为 2 ^ B，B+1 则代表翻倍），新建一个 buckets 数组，
	// 新的 buckets 大小是原来的 2 倍，然后旧 buckets 数据搬迁到新的 buckets。该方法我们称之为增量扩容。
	//
	// 针对 2，并不扩大容量，buckets 数量维持不变，重新做一遍类似增量扩容的搬迁动作，把松散的键值对
	// 重新排列一次，把在 overflow bucket 中的 key 移动到 bucket 中来以使 bucket 的使用率
	// 更高，进而保证更快的存取。该方法我们称之为等量扩容。

	// If we've hit the load factor, get bigger.
	// Otherwise, there are too many overflow buckets,
	// so keep the same number of buckets and "grow" laterally.
	bigger := uint8(1)

	// 如果没有达到负载因子临界点，则设置为等量扩容
	if !overLoadFactor(h.count+1, h.B) {
		bigger = 0 // bigger 设置为 0
		h.flags |= sameSizeGrow
	}
	// 记录老 buckets 的位置
	oldbuckets := h.buckets
	// 分配一个新的数组用来存放新桶
	newbuckets, nextOverflow := makeBucketArray(t, h.B+bigger, nil)

	flags := h.flags &^ (iterator | oldIterator)
	if h.flags&iterator != 0 {
		flags |= oldIterator
	}
	// commit the grow (atomic wrt gc)
	h.B += bigger
	h.flags = flags
	h.oldbuckets = oldbuckets
	h.buckets = newbuckets
	h.nevacuate = 0
	h.noverflow = 0

	if h.extra != nil && h.extra.overflow != nil {
		// Promote current overflow buckets to the old generation.
		if h.extra.oldoverflow != nil {
			throw("oldoverflow is not nil")
		}
		h.extra.oldoverflow = h.extra.overflow
		h.extra.overflow = nil
	}
	if nextOverflow != nil {
		if h.extra == nil {
			h.extra = new(mapextra)
		}
		h.extra.nextOverflow = nextOverflow
	}

	// the actual copying of the hash table data is done incrementally
	// by growWork() and evacuate().
}

// 判断已经达到装载因子的临界点，即元素个数 >= 桶（bucket）总数 * 6.5，这时候说明大部分的桶可能都快满了
//（即平均每个桶存储的键值对达到 6.5 个），如果插入新元素，有大概率需要挂在溢出桶（overflow bucket）上。
// overLoadFactor reports whether count items placed in 1<<B buckets is over loadFactor.
func overLoadFactor(count int, B uint8) bool {
	return count > bucketCnt && uintptr(count) > loadFactorNum*(bucketShift(B)/loadFactorDen)
}

// 判断溢出桶是否太多，当桶总数 < 2 ^ 15 时，如果溢出桶总数 >= 桶总数，则认为溢出桶过多。
// 当桶总数 >= 2 ^ 15 时，直接与 2 ^ 15 比较，当溢出桶总数 >= 2 ^ 15 时，即认为溢出桶太多了。
// tooManyOverflowBuckets reports whether noverflow buckets is too many for a map with 1<<B buckets.
// Note that most of these overflow buckets must be in sparse use;
// if use was dense, then we'd have already triggered regular map growth.
func tooManyOverflowBuckets(noverflow uint16, B uint8) bool {
	// If the threshold is too low, we do extraneous work.
	// If the threshold is too high, maps that grow and shrink can hold on to lots of unused memory.
	// "too many" means (approximately) as many overflow buckets as regular buckets.
	// See incrnoverflow for more details.
	if B > 15 {
		B = 15
	}
	// The compiler doesn't see here that B < 16; mask B to generate shorter shift code.
	return noverflow >= uint16(1)<<(B&15)
}

// growing reports whether h is growing. The growth may be to the same size or bigger.
func (h *hmap) growing() bool {
	return h.oldbuckets != nil
}

// sameSizeGrow reports whether the current growth is to a map of the same size.
func (h *hmap) sameSizeGrow() bool {
	return h.flags&sameSizeGrow != 0
}

// noldbuckets calculates the number of buckets prior to the current map growth.
func (h *hmap) noldbuckets() uintptr {
	oldB := h.B
	if !h.sameSizeGrow() {
		oldB--
	}
	return bucketShift(oldB)
}

// oldbucketmask provides a mask that can be applied to calculate n % noldbuckets().
func (h *hmap) oldbucketmask() uintptr {
	return h.noldbuckets() - 1
}

// 真正搬迁 buckets 的动作在 growWork() 函数中，而调用 growWork() 函数的动作是在
// mapassign() 和 mapdelete() 函数中。也就是插入（包括修改）、删除 key 的时候，都
// 会尝试进行搬迁 buckets 的工作。它们会先检查 oldbuckets 是否搬迁完毕（检查 oldbuckets
// 是否为 nil），再决定是否进行搬迁工作。
// growWork 会搬迁 0~2 个桶
func growWork(t *maptype, h *hmap, bucket uintptr) {
	// make sure we evacuate the oldbucket corresponding
	// to the bucket we're about to use
	evacuate(t, h, bucket&h.oldbucketmask())

	// evacuate one more oldbucket to make progress on growing
	if h.growing() { // 再多搬迁一个桶
		evacuate(t, h, h.nevacuate)
	}
}

func bucketEvacuated(t *maptype, h *hmap, bucket uintptr) bool {
	b := (*bmap)(add(h.oldbuckets, bucket*uintptr(t.bucketsize)))
	return evacuated(b)
}

// evacDst is an evacuation destination.
type evacDst struct {
	b *bmap          // current destination bucket
	i int            // key/elem index into b
	k unsafe.Pointer // pointer to current key storage
	e unsafe.Pointer // pointer to current elem storage
}

func evacuate(t *maptype, h *hmap, oldbucket uintptr) {
	b := (*bmap)(add(h.oldbuckets, oldbucket*uintptr(t.bucketsize)))
	newbit := h.noldbuckets()
	if !evacuated(b) {
		// TODO: reuse overflow buckets instead of using new ones, if there
		// is no iterator using the old buckets.  (If !oldIterator.)

		// xy contains the x and y (low and high) evacuation destinations.
		var xy [2]evacDst
		x := &xy[0]
		x.b = (*bmap)(add(h.buckets, oldbucket*uintptr(t.bucketsize)))
		x.k = add(unsafe.Pointer(x.b), dataOffset)
		x.e = add(x.k, bucketCnt*uintptr(t.keysize))

		if !h.sameSizeGrow() {
			// Only calculate y pointers if we're growing bigger.
			// Otherwise GC can see bad pointers.
			y := &xy[1]
			y.b = (*bmap)(add(h.buckets, (oldbucket+newbit)*uintptr(t.bucketsize)))
			y.k = add(unsafe.Pointer(y.b), dataOffset)
			y.e = add(y.k, bucketCnt*uintptr(t.keysize))
		}

		for ; b != nil; b = b.overflow(t) {
			k := add(unsafe.Pointer(b), dataOffset)
			e := add(k, bucketCnt*uintptr(t.keysize))
			for i := 0; i < bucketCnt; i, k, e = i+1, add(k, uintptr(t.keysize)), add(e, uintptr(t.elemsize)) {
				top := b.tophash[i]
				if isEmpty(top) {
					b.tophash[i] = evacuatedEmpty
					continue
				}
				if top < minTopHash {
					throw("bad map state")
				}
				k2 := k
				if t.indirectkey() {
					k2 = *((*unsafe.Pointer)(k2))
				}
				var useY uint8
				if !h.sameSizeGrow() {
					// Compute hash to make our evacuation decision (whether we need
					// to send this key/elem to bucket x or bucket y).
					hash := t.hasher(k2, uintptr(h.hash0))
					if h.flags&iterator != 0 && !t.reflexivekey() && !t.key.equal(k2, k2) {
						// If key != key (NaNs), then the hash could be (and probably
						// will be) entirely different from the old hash. Moreover,
						// it isn't reproducible. Reproducibility is required in the
						// presence of iterators, as our evacuation decision must
						// match whatever decision the iterator made.
						// Fortunately, we have the freedom to send these keys either
						// way. Also, tophash is meaningless for these kinds of keys.
						// We let the low bit of tophash drive the evacuation decision.
						// We recompute a new random tophash for the next level so
						// these keys will get evenly distributed across all buckets
						// after multiple grows.
						useY = top & 1
						top = tophash(hash)
					} else {
						if hash&newbit != 0 {
							useY = 1
						}
					}
				}

				if evacuatedX+1 != evacuatedY || evacuatedX^1 != evacuatedY {
					throw("bad evacuatedN")
				}

				b.tophash[i] = evacuatedX + useY // evacuatedX + 1 == evacuatedY
				dst := &xy[useY]                 // evacuation destination

				if dst.i == bucketCnt {
					dst.b = h.newoverflow(t, dst.b)
					dst.i = 0
					dst.k = add(unsafe.Pointer(dst.b), dataOffset)
					dst.e = add(dst.k, bucketCnt*uintptr(t.keysize))
				}
				dst.b.tophash[dst.i&(bucketCnt-1)] = top // mask dst.i as an optimization, to avoid a bounds check
				if t.indirectkey() {
					*(*unsafe.Pointer)(dst.k) = k2 // copy pointer
				} else {
					typedmemmove(t.key, dst.k, k) // copy elem
				}
				if t.indirectelem() {
					*(*unsafe.Pointer)(dst.e) = *(*unsafe.Pointer)(e)
				} else {
					typedmemmove(t.elem, dst.e, e)
				}
				dst.i++
				// These updates might push these pointers past the end of the
				// key or elem arrays.  That's ok, as we have the overflow pointer
				// at the end of the bucket to protect against pointing past the
				// end of the bucket.
				dst.k = add(dst.k, uintptr(t.keysize))
				dst.e = add(dst.e, uintptr(t.elemsize))
			}
		}
		// Unlink the overflow buckets & clear key/elem to help GC.
		if h.flags&oldIterator == 0 && t.bucket.ptrdata != 0 {
			b := add(h.oldbuckets, oldbucket*uintptr(t.bucketsize))
			// Preserve b.tophash because the evacuation
			// state is maintained there.
			ptr := add(b, dataOffset)
			n := uintptr(t.bucketsize) - dataOffset
			memclrHasPointers(ptr, n)
		}
	}

	if oldbucket == h.nevacuate {
		advanceEvacuationMark(h, t, newbit)
	}
}

func advanceEvacuationMark(h *hmap, t *maptype, newbit uintptr) {
	h.nevacuate++
	// Experiments suggest that 1024 is overkill by at least an order of magnitude.
	// Put it in there as a safeguard anyway, to ensure O(1) behavior.
	stop := h.nevacuate + 1024
	if stop > newbit {
		stop = newbit
	}
	for h.nevacuate != stop && bucketEvacuated(t, h, h.nevacuate) {
		h.nevacuate++
	}
	if h.nevacuate == newbit { // newbit == # of oldbuckets
		// Growing is all done. Free old main bucket array.
		h.oldbuckets = nil
		// Can discard old overflow buckets as well.
		// If they are still referenced by an iterator,
		// then the iterator holds a pointers to the slice.
		if h.extra != nil {
			h.extra.oldoverflow = nil
		}
		h.flags &^= sameSizeGrow
	}
}

// Reflect stubs. Called from ../reflect/asm_*.s

//go:linkname reflect_makemap reflect.makemap
func reflect_makemap(t *maptype, cap int) *hmap {
	// Check invariants and reflects math.
	if t.key.equal == nil {
		throw("runtime.reflect_makemap: unsupported map key type")
	}
	if t.key.size > maxKeySize && (!t.indirectkey() || t.keysize != uint8(goarch.PtrSize)) ||
		t.key.size <= maxKeySize && (t.indirectkey() || t.keysize != uint8(t.key.size)) {
		throw("key size wrong")
	}
	if t.elem.size > maxElemSize && (!t.indirectelem() || t.elemsize != uint8(goarch.PtrSize)) ||
		t.elem.size <= maxElemSize && (t.indirectelem() || t.elemsize != uint8(t.elem.size)) {
		throw("elem size wrong")
	}
	if t.key.align > bucketCnt {
		throw("key align too big")
	}
	if t.elem.align > bucketCnt {
		throw("elem align too big")
	}
	if t.key.size%uintptr(t.key.align) != 0 {
		throw("key size not a multiple of key align")
	}
	if t.elem.size%uintptr(t.elem.align) != 0 {
		throw("elem size not a multiple of elem align")
	}
	if bucketCnt < 8 {
		throw("bucketsize too small for proper alignment")
	}
	if dataOffset%uintptr(t.key.align) != 0 {
		throw("need padding in bucket (key)")
	}
	if dataOffset%uintptr(t.elem.align) != 0 {
		throw("need padding in bucket (elem)")
	}

	return makemap(t, cap, nil)
}

//go:linkname reflect_mapaccess reflect.mapaccess
func reflect_mapaccess(t *maptype, h *hmap, key unsafe.Pointer) unsafe.Pointer {
	elem, ok := mapaccess2(t, h, key)
	if !ok {
		// reflect wants nil for a missing element
		elem = nil
	}
	return elem
}

//go:linkname reflect_mapaccess_faststr reflect.mapaccess_faststr
func reflect_mapaccess_faststr(t *maptype, h *hmap, key string) unsafe.Pointer {
	elem, ok := mapaccess2_faststr(t, h, key)
	if !ok {
		// reflect wants nil for a missing element
		elem = nil
	}
	return elem
}

//go:linkname reflect_mapassign reflect.mapassign
func reflect_mapassign(t *maptype, h *hmap, key unsafe.Pointer, elem unsafe.Pointer) {
	p := mapassign(t, h, key)
	typedmemmove(t.elem, p, elem)
}

//go:linkname reflect_mapassign_faststr reflect.mapassign_faststr
func reflect_mapassign_faststr(t *maptype, h *hmap, key string, elem unsafe.Pointer) {
	p := mapassign_faststr(t, h, key)
	typedmemmove(t.elem, p, elem)
}

//go:linkname reflect_mapdelete reflect.mapdelete
func reflect_mapdelete(t *maptype, h *hmap, key unsafe.Pointer) {
	mapdelete(t, h, key)
}

//go:linkname reflect_mapdelete_faststr reflect.mapdelete_faststr
func reflect_mapdelete_faststr(t *maptype, h *hmap, key string) {
	mapdelete_faststr(t, h, key)
}

//go:linkname reflect_mapiterinit reflect.mapiterinit
func reflect_mapiterinit(t *maptype, h *hmap, it *hiter) {
	mapiterinit(t, h, it)
}

//go:linkname reflect_mapiternext reflect.mapiternext
func reflect_mapiternext(it *hiter) {
	mapiternext(it)
}

//go:linkname reflect_mapiterkey reflect.mapiterkey
func reflect_mapiterkey(it *hiter) unsafe.Pointer {
	return it.key
}

//go:linkname reflect_mapiterelem reflect.mapiterelem
func reflect_mapiterelem(it *hiter) unsafe.Pointer {
	return it.elem
}

//go:linkname reflect_maplen reflect.maplen
func reflect_maplen(h *hmap) int {
	if h == nil {
		return 0
	}
	if raceenabled {
		callerpc := getcallerpc()
		racereadpc(unsafe.Pointer(h), callerpc, abi.FuncPCABIInternal(reflect_maplen))
	}
	return h.count
}

//go:linkname reflectlite_maplen internal/reflectlite.maplen
func reflectlite_maplen(h *hmap) int {
	if h == nil {
		return 0
	}
	if raceenabled {
		callerpc := getcallerpc()
		racereadpc(unsafe.Pointer(h), callerpc, abi.FuncPCABIInternal(reflect_maplen))
	}
	return h.count
}

const maxZero = 1024 // must match value in reflect/value.go:maxZero cmd/compile/internal/gc/walk.go:zeroValSize
var zeroVal [maxZero]byte<|MERGE_RESOLUTION|>--- conflicted
+++ resolved
@@ -584,14 +584,12 @@
 	if msanenabled && h != nil {
 		msanread(key, t.key.size)
 	}
-<<<<<<< HEAD
-
-	// 如果 map 为空或者元素个数为 0，返回零值
-=======
+
 	if asanenabled && h != nil {
 		asanread(key, t.key.size)
 	}
->>>>>>> f1cc5294
+
+	// 如果 map 为空或者元素个数为 0，返回零值
 	if h == nil || h.count == 0 {
 		if t.hashMightPanic() {
 			t.hasher(key, 0) // see issue 23734
@@ -812,14 +810,12 @@
 	if msanenabled {
 		msanread(key, t.key.size)
 	}
-<<<<<<< HEAD
-
-	// 有其他 goroutine 正在往 map 中写 key，会抛出以下错误
-=======
+
 	if asanenabled {
 		asanread(key, t.key.size)
 	}
->>>>>>> f1cc5294
+
+	// 有其他 goroutine 正在往 map 中写 key，会抛出以下错误
 	if h.flags&hashWriting != 0 {
 		throw("concurrent map writes")
 	}
