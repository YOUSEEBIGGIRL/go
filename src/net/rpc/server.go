--- conflicted
+++ resolved
@@ -284,9 +284,8 @@
 		str := ""
 
 		// To help the user, see if a pointer receiver would work.
-<<<<<<< HEAD
 		// 可能方法的接受者是指针类型，用指针类型获取方法
-		method := suitableMethods(reflect.PtrTo(s.typ), false)
+		method := suitableMethods(reflect.PointerTo(s.typ), false)
 		// 如果指针下有方法，说明用户调用 register 时传错了对象，比如：
 		// type A struct {}
 		// func (a *A) fn() {}
@@ -294,9 +293,6 @@
 		// register(A) => 传入的不是指针，所以获取不到该对象的方法，会抛出下面的错误
 		// (hint: pass a pointer to value of that type)，提示你应该传入一个指针类型的 struct
 		// register(new(A)) => 此时正确
-=======
-		method := suitableMethods(reflect.PointerTo(s.typ), false)
->>>>>>> 973c6d5d
 		if len(method) != 0 {
 			str = "rpc.Register: type " + sname + " has no exported methods of suitable type (hint: pass a pointer to value of that type)"
 		} else {
