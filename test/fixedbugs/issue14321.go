// errorcheck

// Copyright 2018 The Go Authors. All rights reserved.
// Use of this source code is governed by a BSD-style
// license that can be found in the LICENSE file.

// Verify that error message reports _ambiguous_ method.

package p

type A struct{
	H int
}

func (A) F() {}
func (A) G() {}

type B struct{
	G int
	H int
}

func (B) F() {}

type C struct {
	A
	B
}

<<<<<<< HEAD
var _ = C.F // ERROR "ambiguous selector"
var _ = C.G // ERROR "ambiguous selector"
var _ = C.H // ERROR "ambiguous selector"
var _ = C.I // ERROR "no method I|C.I undefined"
=======
var _ = C.F // ERROR "ambiguous"
var _ = C.G // ERROR "ambiguous"
var _ = C.H // ERROR "ambiguous"
var _ = C.I // ERROR "no method .*I.*"
>>>>>>> 4e8f681e
<|MERGE_RESOLUTION|>--- conflicted
+++ resolved
@@ -27,14 +27,7 @@
 	B
 }
 
-<<<<<<< HEAD
-var _ = C.F // ERROR "ambiguous selector"
-var _ = C.G // ERROR "ambiguous selector"
-var _ = C.H // ERROR "ambiguous selector"
-var _ = C.I // ERROR "no method I|C.I undefined"
-=======
 var _ = C.F // ERROR "ambiguous"
 var _ = C.G // ERROR "ambiguous"
 var _ = C.H // ERROR "ambiguous"
-var _ = C.I // ERROR "no method .*I.*"
->>>>>>> 4e8f681e
+var _ = C.I // ERROR "no method .*I.*|C.I undefined"